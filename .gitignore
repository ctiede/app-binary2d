.gitignore
Copy
target
data
<<<<<<< HEAD
ndarray-ops/Cargo.lock
=======
>>>>>>> 7859b394
*.h5
*.py
*.ipynb
*.pbs
*.png
*.txt<|MERGE_RESOLUTION|>--- conflicted
+++ resolved
@@ -1,13 +1,6 @@
-.gitignore
-Copy
 target
 data
-<<<<<<< HEAD
-ndarray-ops/Cargo.lock
-=======
->>>>>>> 7859b394
 *.h5
-*.py
 *.ipynb
 *.pbs
 *.png
