[package]
name = "binary2d"
version = "0.1.0"
authors = ["Jonathan Zrake <jonathan.zrake@gmail.com>"]
edition = "2018"

# See more keys and their definitions at https://doc.rust-lang.org/cargo/reference/manifest.html

[dependencies]
crossbeam       = "0.7"
num             = "0.3"
ndarray         = "0.13"
hdf5            = "0.7"
clap            = "3.0.0-beta"
glob            = "0.3"
<<<<<<< HEAD
rand            = "0.7.3"

kind-config     = { git = "https://github.com/clemson-cal/kind-config", features = ["hdf5"] }
kepler-two-body = { git = "https://github.com/clemson-cal/kepler-two-body" }
# hydro-iso2d     = { git = "https://github.com/clemson-cal/hydro-iso2d" }
hydro-iso2d     = { path = "../hydro-iso2d"}
=======
anyhow          = "1.0"
num_cpus        = "1.0"
futures         = "0.3"
tokio           = { version = "0.3", features = ["rt-multi-thread"] }

kind-config     = { git = "https://github.com/clemson-cal/kind-config", features = ["hdf5"] }
kepler-two-body = { git = "https://github.com/clemson-cal/kepler-two-body" }
hydro-iso2d     = { git = "https://github.com/clemson-cal/hydro-iso2d" }
hydro-euler     = { git = "https://github.com/clemson-cal/hydro-euler" }
>>>>>>> 5dd3c5f7
godunov-core    = { git = "https://github.com/clemson-cal/godunov-core" }
ndarray-ops     = { git = "https://github.com/clemson-cal/ndarray-ops" }
io-logical      = { path = "io-logical" }

[profile.release]
lto = "thin"<|MERGE_RESOLUTION|>--- conflicted
+++ resolved
@@ -13,14 +13,6 @@
 hdf5            = "0.7"
 clap            = "3.0.0-beta"
 glob            = "0.3"
-<<<<<<< HEAD
-rand            = "0.7.3"
-
-kind-config     = { git = "https://github.com/clemson-cal/kind-config", features = ["hdf5"] }
-kepler-two-body = { git = "https://github.com/clemson-cal/kepler-two-body" }
-# hydro-iso2d     = { git = "https://github.com/clemson-cal/hydro-iso2d" }
-hydro-iso2d     = { path = "../hydro-iso2d"}
-=======
 anyhow          = "1.0"
 num_cpus        = "1.0"
 futures         = "0.3"
@@ -30,7 +22,6 @@
 kepler-two-body = { git = "https://github.com/clemson-cal/kepler-two-body" }
 hydro-iso2d     = { git = "https://github.com/clemson-cal/hydro-iso2d" }
 hydro-euler     = { git = "https://github.com/clemson-cal/hydro-euler" }
->>>>>>> 5dd3c5f7
 godunov-core    = { git = "https://github.com/clemson-cal/godunov-core" }
 ndarray-ops     = { git = "https://github.com/clemson-cal/ndarray-ops" }
 io-logical      = { path = "io-logical" }
