#![allow(unused)]
/**
 * @brief      Code to solve gas-driven binary evolution
 *
 *
 * @copyright  Jonathan Zrake, Clemson University (2020)
 *
 */





// ============================================================================
mod io;
mod mesh;
mod scheme;
<<<<<<< HEAD
mod tracers;
=======
mod traits;
mod physics;
>>>>>>> f7bc9e3a
static ORBITAL_PERIOD: f64 = 2.0 * std::f64::consts::PI;

use std::time::Instant;
use std::collections::HashMap;
use num::rational::Rational64;
use clap::Clap;
use kind_config;
use io_logical::verified;

use traits::{
    Hydrodynamics,
    Conserved,
};

use physics::{
    Euler,
    ItemizedChange,
    Isothermal,
    Solver,
};

use mesh::{
    Mesh,
    BlockIndex,
};

use scheme::{
    State,
    BlockSolution,
    BlockData,
};




// ============================================================================
fn main() -> anyhow::Result<()>
{
    let _silence_hdf5_errors = hdf5::silence_errors();
    let app = App::parse();

    let parameters_not_to_supercede_on_restart = vec![
        "num_blocks",
        "block_size",
        "one_body",
        "domain_radius",
        "hydro",
        "mass_ratio",
        "eccentricity",
    ];

    let model = kind_config::Form::new()
        .item("block_size"      , 256    , "Number of grid cells (per direction, per block)")
        .item("buffer_rate"     , 1e3    , "Rate of damping in the buffer region [orbital frequency @ domain radius]")
        .item("buffer_scale"    , 1.0    , "Length scale of the buffer transition region [a]")
        .item("cfl"             , 0.4    , "CFL parameter [~0.4-0.7]")
        .item("cpi"             , 1.0    , "Checkpoint interval [Orbits]")
        .item("domain_radius"   , 6.0    , "Half-size of the domain [a]")
        .item("hydro"           , "iso"  , "Hydrodynamics mode: [iso|euler]")
        .item("mach_number"     , 10.0   , "Orbital Mach number of the disk")
        .item("nu"              , 0.1    , "Kinematic viscosity [Omega a^2]")
        .item("num_blocks"      , 1      , "Number of blocks per (per direction)")
        .item("one_body"        , false  , "Collapse the binary to a single body (validation of central potential)")
        .item("plm"             , 1.5    , "PLM parameter theta [1.0, 2.0] (0.0 reverts to PCM)")
        .item("rk_order"        , 2      , "Runge-Kutta time integration order [1|2|3]")
        .item("sink_radius"     , 0.05   , "Radius of the sink region [a]")
        .item("sink_rate"       , 10.0   , "Sink rate to model accretion [Omega]")
        .item("softening_length", 0.05   , "Gravitational softening length [a]")
        .item("stress_dim"      , 2      , "Viscous stress tensor dimensionality [2:Farris14|3:Corrected]")
        .item("tfinal"          , 0.0    , "Time at which to stop the simulation [Orbits]")
        .item("tsi"             , 0.1    , "Time series interval [Orbits]")
        .item("mass_ratio"      , 1.0    , "Binary mass ratio (M2 / M1)")
        .item("eccentricity"    , 0.0    , "Orbital eccentricity")
        .merge_value_map_freezing(&app.restart_model_parameters()?, &parameters_not_to_supercede_on_restart)?
        .merge_string_args(&app.model_parameters)?;

    let hydro: String = model.get("hydro").into();

    match hydro.as_str() {
        "iso"   => run(Driver::new(Isothermal::new()), app, model),
        "euler" => run(Driver::new(Euler::new()), app, model),
        _       => Err(anyhow::anyhow!("no such hydrodynamics mode '{}'", hydro))
    }
}




// ============================================================================
#[derive(Clap)]
struct App
{
    #[clap(about="Model parameters")]
    model_parameters: Vec<String>,

    #[clap(short, long, about="Restart file or directory [use latest checkpoint if directory]")]
    restart: Option<String>,

    #[clap(short, long, about="Output directory [default: data/ or restart directory]")]
    outdir: Option<String>,

    #[clap(long, default_value="1", about="Number of iterations between side effects")]
    fold: usize,

    #[clap(long, default_value="1", about="Number of worker threads to use")]
    threads: usize,

    #[clap(long, about="Parallelize on the tokio runtime [default: message passing]")]
    tokio: bool,

    #[clap(long, about="Do flux communication even if it's not needed [benchmarking]")]
    flux_comm: bool,

    #[clap(long, about="Reduce memory footprint [benchmarking]")]
    low_mem: bool,
}

impl App
{
    fn restart_file(&self) -> anyhow::Result<Option<verified::File>>
    {
        if let Some(restart) = self.restart.clone() {
            Ok(Some(verified::file_or_most_recent_matching_in_directory(restart, "chkpt.????.h5")?))
        } else {
            Ok(None)
        }
    }

    fn restart_rundir(&self) -> anyhow::Result<Option<verified::Directory>>
    {
        Ok(self.restart_file()?.map(|f| f.parent()))
    }

    fn restart_rundir_child(&self, filename: &str) -> anyhow::Result<Option<verified::File>>
    {
        if let Some(restart_rundir) = self.restart_rundir()? {
            Ok(Some(restart_rundir.existing_child(filename)?))
        } else {
            Ok(None)
        }
    }

    fn output_directory(&self) -> anyhow::Result<verified::Directory>
    {
        if let Some(outdir) = self.outdir.clone() {
            Ok(verified::Directory::require(outdir)?)
        } else if let Some(restart) = &self.restart_file()? {
            Ok(restart.parent())
        } else {
            Ok(verified::Directory::require("data".into())?)
        }
    }

    fn restart_model_parameters(&self) -> anyhow::Result<HashMap<String, kind_config::Value>>
    {
        if let Some(restart) = self.restart_file()? {
            Ok(io::read_model(restart)?)
        } else {
            Ok(HashMap::new())
        }
    }

    fn compute_units(&self, num_blocks: usize) -> usize
    {
        if self.tokio {
            num_cpus::get_physical().min(self.threads)
        } else {
            num_cpus::get_physical().min(num_blocks)
        }
    }
}




// ============================================================================
#[derive(hdf5::H5Type)]
#[repr(C)]
pub struct TimeSeriesSample<C: Conserved>
{
    pub time: f64,
    pub integrated_source_terms: ItemizedChange<C>,
    pub orbital_elements_change: ItemizedChange<kepler_two_body::OrbitalElements>,
}




// ============================================================================
#[derive(Clone, hdf5::H5Type)]
#[repr(C)]
pub struct RecurringTask
{
    count: usize,
    next_time: f64,
}

impl RecurringTask
{
    pub fn new() -> Self
    {
        Self{
            count: 0,
            next_time: 0.0,
        }
    }
    pub fn advance(&mut self, interval: f64)
    {
        self.count += 1;
        self.next_time += interval;
    }
}




// ============================================================================
#[derive(Clone)]
pub struct Tasks
{
    pub write_checkpoint: RecurringTask,
    pub record_time_sample: RecurringTask,
    pub write_tracer_output: RecurringTask,

    pub call_count_this_run: usize,
    pub tasks_last_performed: Instant,
}




// ============================================================================
impl From<Tasks> for Vec<(String, RecurringTask)>
{
    fn from(tasks: Tasks) -> Self {
        vec![
            ("write_checkpoint".into(), tasks.write_checkpoint),
            ("record_time_sample".into(), tasks.record_time_sample),
            ("write_tracer_output".into(), tasks.write_tracer_output),
        ]
    }
}

impl From<Vec<(String, RecurringTask)>> for Tasks
{
    fn from(a: Vec<(String, RecurringTask)>) -> Tasks {
        let task_map: HashMap<_, _> = a.into_iter().collect();
        Tasks {
            write_checkpoint:    task_map.get("write_checkpoint")  .cloned().unwrap_or_else(RecurringTask::new),
            record_time_sample:  task_map.get("record_time_sample").cloned().unwrap_or_else(RecurringTask::new),
            write_tracer_output: task_map.get("write_tracer_output").cloned().unwrap_or_else(RecurringTask::new),
            call_count_this_run: 0,
            tasks_last_performed: Instant::now(),
        }
    }
}




// ============================================================================
impl Tasks
{
    fn new() -> Self
    {
        Self{
            write_checkpoint: RecurringTask::new(),
            record_time_sample: RecurringTask::new(),
            write_tracer_output: RecurringTask::new(),
            call_count_this_run: 0,
            tasks_last_performed: Instant::now(),
        }
    }

    fn record_time_sample<C: Conserved>(&mut self,
        state: &State<C>,
        time_series: &mut Vec<TimeSeriesSample<C>>,
        model: &kind_config::Form)
    {
        self.record_time_sample.advance(model.get("tsi").into());

        let totals = state.solution
            .iter()
            .map(|s| (s.integrated_source_terms, s.orbital_elements_change))
            .fold((ItemizedChange::zeros(), ItemizedChange::zeros()), |a, b| (a.0.add(&b.0), a.1.add(&b.1)));

        let sample = TimeSeriesSample{
            time: state.time,
            integrated_source_terms: totals.0,
            orbital_elements_change: totals.1,
        };
        time_series.push(sample);
    }

    fn write_checkpoint<C: Conserved>(&mut self,
        state: &State<C>,
        time_series: &Vec<TimeSeriesSample<C>>,
        block_data: &Vec<BlockData<C>>,
        model: &kind_config::Form,
        app: &App) -> anyhow::Result<()>
    {
        let outdir = app.output_directory()?;
        let fname_chkpt       = outdir.child(&format!("chkpt.{:04}.h5", self.write_checkpoint.count));
        let fname_time_series = outdir.child("time_series.h5");

        self.write_checkpoint.advance(model.get("cpi").into());

        println!("write checkpoint {}", fname_chkpt);
        io::write_checkpoint(&fname_chkpt, &state, &block_data, &model.value_map(), &self)?;
        io::write_time_series(&fname_time_series, time_series)?;

        Ok(())
    }

<<<<<<< HEAD
    fn write_tracer_output<C: io::H5Conserved<T>, T: hdf5::H5Type + Clone>(&mut self,
        state: &State<C>,
        model: &kind_config::Form,
        app: &App) -> anyhow::Result<()>
    {
        let outdir = app.output_directory()?;
        let fname  = outdir.child(&format!("tracers.{:04}.h5", self.write_tracer_output.count));

        self.write_tracer_output.advance(model.get("toi").into());

        println!("write tracer_output {}", fname);
        io::write_tracer_output(&fname, &state, &model).expect("HDF5 write failed");

        Ok(())
    }

    fn perform<C: io::H5Conserved<T>, T: hdf5::H5Type + Clone>(
=======
    fn perform<C: Conserved>(
>>>>>>> f7bc9e3a
        &mut self,
        state: &State<C>,
        time_series: &mut Vec<TimeSeriesSample<C>>,
        block_data: &Vec<BlockData<C>>,
        mesh: &Mesh,
        model: &kind_config::Form,
        app: &App) -> anyhow::Result<()>
    {
        let elapsed     = self.tasks_last_performed.elapsed().as_secs_f64();
        let mzps        = (mesh.total_zones() as f64) * (app.fold as f64) * 1e-6 / elapsed;
        let mzps_per_cu = mzps / app.compute_units(block_data.len()) as f64 * i64::from(model.get("rk_order")) as f64;

        self.tasks_last_performed = Instant::now();

        if self.call_count_this_run > 0
        {
            println!("[{:05}] orbit={:.3} Mzps={:.2} (per cu-rk={:.2})", state.iteration, state.time / ORBITAL_PERIOD, mzps, mzps_per_cu);
        }

        if state.time / ORBITAL_PERIOD >= self.record_time_sample.next_time
        {
            self.record_time_sample(state, time_series, model);
        }

        if state.time / ORBITAL_PERIOD >= self.write_checkpoint.next_time
        {
            self.write_checkpoint(state, time_series, block_data, model, app)?;
        }
        if state.time / ORBITAL_PERIOD >= self.write_tracer_output.next_time
        {
            self.write_tracer_output(state, model, app);
        }
        self.call_count_this_run += 1;
        Ok(())
    }
}




// ============================================================================
trait InitialModel: Hydrodynamics
{
    fn primitive_at(&self, xy: (f64, f64)) -> Self::Primitive;
}




// ============================================================================
impl InitialModel for Isothermal
{
    fn primitive_at(&self, xy: (f64, f64)) -> Self::Primitive
    {
        let (x, y) = xy;
        let r0 = f64::sqrt(x * x + y * y);
        let ph = f64::sqrt(1.0 / (r0 * r0 + 0.01));
        let vp = f64::sqrt(ph);
        let vx = vp * (-y / r0);
        let vy = vp * ( x / r0);
        return hydro_iso2d::Primitive(1.0, vx, vy);
    }
}


impl InitialModel for Euler
{
    fn primitive_at(&self, xy: (f64, f64)) -> Self::Primitive
    {
        let (x, y) = xy;
        let r0 = f64::sqrt(x * x + y * y);
        let ph = f64::sqrt(1.0 / (r0 * r0 + 0.01));
        let vp = f64::sqrt(ph);
        let vx = vp * (-y / r0);
        let vy = vp * ( x / r0);
        return hydro_euler::euler_2d::Primitive(1.0, vx, vy, 0.0);
    }
}




/**
 * This struct provides functions to construct the core simulation data
 * structures. It is parameterized around System: Hydrodynamics and a Model:
 * InitialModel.
 */
struct Driver<System: Hydrodynamics + InitialModel>
{
    system: System,
}

<<<<<<< HEAD



impl<System: Hydrodynamics + InitialModel> Driver<System>
=======
impl<System: Hydrodynamics + InitialModel> Driver<System> where System::Conserved: hdf5::H5Type
>>>>>>> f7bc9e3a
{
    fn new(system: System) -> Self
    {
        Self{system: system}
    }
    fn initial_solution(&self, block_index: BlockIndex, mesh: &Mesh) -> BlockSolution<System::Conserved>
    {
        let u0 = mesh.cell_centers(block_index)
            .mapv(|x| self.system.primitive_at(x))
            .mapv(|p| self.system.to_conserved(p))
            .to_shared();

        BlockSolution{
            conserved: u0,
            integrated_source_terms: ItemizedChange::zeros(),
            orbital_elements_change: ItemizedChange::zeros(),
        }
    }
    fn initial_state(&self, mesh: &Mesh) -> State<System::Conserved>
    {
        State{
            time: 0.0,
            iteration: Rational64::new(0, 1),
<<<<<<< HEAD
            conserved: mesh.block_indexes().iter().map(|&i| self.initial_conserved(i, mesh)).collect(),
            tracers  : mesh.block_indexes().iter().map(|&i| self.initial_tracers(i, mesh, mesh.tracers_per_block)).collect(),
        } 
=======
            solution: mesh.block_indexes().iter().map(|&i| self.initial_solution(i, mesh)).collect()
        }
>>>>>>> f7bc9e3a
    }
    fn initial_time_series(&self) -> Vec<TimeSeriesSample<System::Conserved>>
    {
        Vec::new()
    }
    fn initial_tracers(&self, block_index: BlockIndex, mesh: &scheme::Mesh, ntracers: usize) -> Vec<tracers::Tracer>
    {
        let x0 = mesh.block_start(block_index);
        let tracers_per_row = f64::sqrt(ntracers as f64).ceil();
        let tracer_spacing  = mesh.block_length() / tracers_per_row;
        let total_tracers   = (tracers_per_row * tracers_per_row) as usize;
        let get_id = |i| self.linear_index(block_index, mesh.num_blocks) * ntracers + i;

        let make_grid = |n|
        {
            let m = tracers_per_row as usize;
            let x = ((n % m) as f64 + 0.5) * tracer_spacing + x0.0;
            let y = ((n / m) as f64 + 0.5) * tracer_spacing + x0.1;
            ((x, y), n)
        };
        (0..total_tracers).map(make_grid)
                          .map(|(xy, n)| tracers::Tracer::new(xy, get_id(n)))
                          .collect()
    }
    fn block_data(&self, mesh: &Mesh) -> Vec<BlockData<System::Conserved>>
    {
        mesh.block_indexes().iter().map(|&block_index| {
            BlockData{
                cell_centers:      mesh.cell_centers(block_index).to_shared(),
                face_centers_x:    mesh.face_centers_x(block_index).to_shared(),
                face_centers_y:    mesh.face_centers_y(block_index).to_shared(),
                initial_conserved: self.initial_solution(block_index, &mesh).conserved,
                index: block_index,
            }
        }).collect()
    }
    fn linear_index(&self, block_index: BlockIndex, num_blocks: usize) -> usize
    {
        block_index.0 * num_blocks + block_index.1
    }
}




// ============================================================================
fn create_solver(model: &kind_config::Form, app: &App) -> Solver
{
    let one_body: bool = model.get("one_body").into();

    let a = if one_body {1e-9} else {1.0};
    let m = 1.0;
    let q:f64 = model.get("mass_ratio").into();
    let e:f64 = model.get("eccentricity").into();

    Solver{
        buffer_rate:      model.get("buffer_rate").into(),
        buffer_scale:     model.get("buffer_scale").into(),
        cfl:              model.get("cfl").into(),
        domain_radius:    model.get("domain_radius").into(),
        mach_number:      model.get("mach_number").into(),
        nu:               model.get("nu").into(),
        plm:              model.get("plm").into(),
        rk_order:         model.get("rk_order").into(),
        sink_radius:      model.get("sink_radius").into(),
        sink_rate:        model.get("sink_rate").into(),
        softening_length: model.get("softening_length").into(),
        stress_dim:       model.get("stress_dim").into(),
        force_flux_comm:  app.flux_comm,
        low_mem:          app.low_mem,
        orbital_elements: kepler_two_body::OrbitalElements(a, m, q, e),
    }
}

fn create_mesh(model: &kind_config::Form) -> Mesh
{
    Mesh{
        num_blocks: i64::from(model.get("num_blocks")) as usize,
        block_size: i64::from(model.get("block_size")) as usize,
        domain_radius: model.get("domain_radius").into(),
        tracers_per_block : i64::from(model.get("num_tracers")) as usize,
    }
}




// ============================================================================
fn run<S, C>(driver: Driver<S>, app: App, model: kind_config::Form) -> anyhow::Result<()>
    where
    S: 'static + Hydrodynamics<Conserved=C> + InitialModel,
    C: Conserved
{
    let solver     = create_solver(&model, &app);
    let mesh       = create_mesh(&model);
    let block_data = driver.block_data(&mesh);
    let tfinal     = f64::from(model.get("tfinal"));
    let dt         = solver.min_time_step(&mesh);
    let mut state  = app.restart_file()?.map(io::read_state(&driver.system)).unwrap_or_else(|| Ok(driver.initial_state(&mesh)))?;
    let mut tasks  = app.restart_file()?.map(io::read_tasks).unwrap_or_else(|| Ok(Tasks::new()))?;
    let mut time_series = app.restart_rundir_child("time_series.h5")?.map(io::read_time_series).unwrap_or_else(|| Ok(driver.initial_time_series()))?;

    time_series.retain(|s| s.time < state.time);

    println!();
    for key in &model.sorted_keys() {
        println!("\t{:.<25} {: <8} {}", key, model.get(key), model.about(key));
    }
    println!();
    println!("\trestart file            = {}",      app.restart_file()?.map(|f|f.to_string()).unwrap_or("none".to_string()));
    println!("\tcompute units           = {:.04}",  app.compute_units(block_data.len()));
    println!("\teffective grid spacing  = {:.04}a", solver.effective_resolution(&mesh));
    println!("\tsink radius / grid cell = {:.04}",  solver.sink_radius / solver.effective_resolution(&mesh));
    println!();

    tasks.perform(&state, &mut time_series, &block_data, &mesh, &model, &app)?;

    use tokio::runtime::Builder;

    let runtime = if app.tokio {
        Some(Builder::new_multi_thread().worker_threads(app.threads).build()?)
    } else {
        None
    };

    while state.time < tfinal * ORBITAL_PERIOD
    {
        if app.tokio {
            state = scheme::advance_tokio(state, driver.system, &block_data, &mesh, &solver, dt, app.fold, runtime.as_ref().unwrap());
        } else {
            // scheme::advance_channels(&mut state, driver.system, &block_data, &mesh, &solver, dt, app.fold);
            panic!("Not here right now");
        }
        tasks.perform(&state, &mut time_series, &block_data, &mesh, &model, &app)?;
    }
    Ok(())
}<|MERGE_RESOLUTION|>--- conflicted
+++ resolved
@@ -1,4 +1,3 @@
-#![allow(unused)]
 /**
  * @brief      Code to solve gas-driven binary evolution
  *
@@ -10,17 +9,12 @@
 
 
 
-
 // ============================================================================
 mod io;
 mod mesh;
 mod scheme;
-<<<<<<< HEAD
-mod tracers;
-=======
 mod traits;
 mod physics;
->>>>>>> f7bc9e3a
 static ORBITAL_PERIOD: f64 = 2.0 * std::f64::consts::PI;
 
 use std::time::Instant;
@@ -243,7 +237,6 @@
 {
     pub write_checkpoint: RecurringTask,
     pub record_time_sample: RecurringTask,
-    pub write_tracer_output: RecurringTask,
 
     pub call_count_this_run: usize,
     pub tasks_last_performed: Instant,
@@ -259,7 +252,6 @@
         vec![
             ("write_checkpoint".into(), tasks.write_checkpoint),
             ("record_time_sample".into(), tasks.record_time_sample),
-            ("write_tracer_output".into(), tasks.write_tracer_output),
         ]
     }
 }
@@ -269,9 +261,8 @@
     fn from(a: Vec<(String, RecurringTask)>) -> Tasks {
         let task_map: HashMap<_, _> = a.into_iter().collect();
         Tasks {
-            write_checkpoint:    task_map.get("write_checkpoint")  .cloned().unwrap_or_else(RecurringTask::new),
-            record_time_sample:  task_map.get("record_time_sample").cloned().unwrap_or_else(RecurringTask::new),
-            write_tracer_output: task_map.get("write_tracer_output").cloned().unwrap_or_else(RecurringTask::new),
+            write_checkpoint:   task_map.get("write_checkpoint")  .cloned().unwrap_or_else(RecurringTask::new),
+            record_time_sample: task_map.get("record_time_sample").cloned().unwrap_or_else(RecurringTask::new),
             call_count_this_run: 0,
             tasks_last_performed: Instant::now(),
         }
@@ -289,7 +280,6 @@
         Self{
             write_checkpoint: RecurringTask::new(),
             record_time_sample: RecurringTask::new(),
-            write_tracer_output: RecurringTask::new(),
             call_count_this_run: 0,
             tasks_last_performed: Instant::now(),
         }
@@ -335,27 +325,7 @@
         Ok(())
     }
 
-<<<<<<< HEAD
-    fn write_tracer_output<C: io::H5Conserved<T>, T: hdf5::H5Type + Clone>(&mut self,
-        state: &State<C>,
-        model: &kind_config::Form,
-        app: &App) -> anyhow::Result<()>
-    {
-        let outdir = app.output_directory()?;
-        let fname  = outdir.child(&format!("tracers.{:04}.h5", self.write_tracer_output.count));
-
-        self.write_tracer_output.advance(model.get("toi").into());
-
-        println!("write tracer_output {}", fname);
-        io::write_tracer_output(&fname, &state, &model).expect("HDF5 write failed");
-
-        Ok(())
-    }
-
-    fn perform<C: io::H5Conserved<T>, T: hdf5::H5Type + Clone>(
-=======
     fn perform<C: Conserved>(
->>>>>>> f7bc9e3a
         &mut self,
         state: &State<C>,
         time_series: &mut Vec<TimeSeriesSample<C>>,
@@ -384,10 +354,7 @@
         {
             self.write_checkpoint(state, time_series, block_data, model, app)?;
         }
-        if state.time / ORBITAL_PERIOD >= self.write_tracer_output.next_time
-        {
-            self.write_tracer_output(state, model, app);
-        }
+
         self.call_count_this_run += 1;
         Ok(())
     }
@@ -420,7 +387,6 @@
     }
 }
 
-
 impl InitialModel for Euler
 {
     fn primitive_at(&self, xy: (f64, f64)) -> Self::Primitive
@@ -448,14 +414,7 @@
     system: System,
 }
 
-<<<<<<< HEAD
-
-
-
-impl<System: Hydrodynamics + InitialModel> Driver<System>
-=======
 impl<System: Hydrodynamics + InitialModel> Driver<System> where System::Conserved: hdf5::H5Type
->>>>>>> f7bc9e3a
 {
     fn new(system: System) -> Self
     {
@@ -479,37 +438,12 @@
         State{
             time: 0.0,
             iteration: Rational64::new(0, 1),
-<<<<<<< HEAD
-            conserved: mesh.block_indexes().iter().map(|&i| self.initial_conserved(i, mesh)).collect(),
-            tracers  : mesh.block_indexes().iter().map(|&i| self.initial_tracers(i, mesh, mesh.tracers_per_block)).collect(),
-        } 
-=======
             solution: mesh.block_indexes().iter().map(|&i| self.initial_solution(i, mesh)).collect()
         }
->>>>>>> f7bc9e3a
     }
     fn initial_time_series(&self) -> Vec<TimeSeriesSample<System::Conserved>>
     {
         Vec::new()
-    }
-    fn initial_tracers(&self, block_index: BlockIndex, mesh: &scheme::Mesh, ntracers: usize) -> Vec<tracers::Tracer>
-    {
-        let x0 = mesh.block_start(block_index);
-        let tracers_per_row = f64::sqrt(ntracers as f64).ceil();
-        let tracer_spacing  = mesh.block_length() / tracers_per_row;
-        let total_tracers   = (tracers_per_row * tracers_per_row) as usize;
-        let get_id = |i| self.linear_index(block_index, mesh.num_blocks) * ntracers + i;
-
-        let make_grid = |n|
-        {
-            let m = tracers_per_row as usize;
-            let x = ((n % m) as f64 + 0.5) * tracer_spacing + x0.0;
-            let y = ((n / m) as f64 + 0.5) * tracer_spacing + x0.1;
-            ((x, y), n)
-        };
-        (0..total_tracers).map(make_grid)
-                          .map(|(xy, n)| tracers::Tracer::new(xy, get_id(n)))
-                          .collect()
     }
     fn block_data(&self, mesh: &Mesh) -> Vec<BlockData<System::Conserved>>
     {
@@ -522,10 +456,6 @@
                 index: block_index,
             }
         }).collect()
-    }
-    fn linear_index(&self, block_index: BlockIndex, num_blocks: usize) -> usize
-    {
-        block_index.0 * num_blocks + block_index.1
     }
 }
 
@@ -567,7 +497,6 @@
         num_blocks: i64::from(model.get("num_blocks")) as usize,
         block_size: i64::from(model.get("block_size")) as usize,
         domain_radius: model.get("domain_radius").into(),
-        tracers_per_block : i64::from(model.get("num_tracers")) as usize,
     }
 }
 
@@ -617,8 +546,7 @@
         if app.tokio {
             state = scheme::advance_tokio(state, driver.system, &block_data, &mesh, &solver, dt, app.fold, runtime.as_ref().unwrap());
         } else {
-            // scheme::advance_channels(&mut state, driver.system, &block_data, &mesh, &solver, dt, app.fold);
-            panic!("Not here right now");
+            scheme::advance_channels(&mut state, driver.system, &block_data, &mesh, &solver, dt, app.fold);
         }
         tasks.perform(&state, &mut time_series, &block_data, &mesh, &model, &app)?;
     }
