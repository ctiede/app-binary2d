--- conflicted
+++ resolved
@@ -138,16 +138,8 @@
     #[clap(long, about="Do flux communication even if it's not needed [benchmarking]")]
     flux_comm: bool,
 
-<<<<<<< HEAD
-    #[clap(long, about="Reduce memory footprint [benchmarking]")]
-    low_mem: bool,
-
-    #[clap(long, about="Do tracer communications in parallel [benchmarking]")]
-    async_rebin: bool,
-=======
     #[clap(long, about="Truncate an existing time series file in the output directory")]
     truncate: bool,
->>>>>>> 7859b394
 }
 
 impl App
@@ -483,7 +475,6 @@
             tracers: Arc::new(self.initial_tracers(block_index, mesh, mesh.tracers_per_block)),
         }
     }
-<<<<<<< HEAD
     fn initial_tracers(&self, block_index: BlockIndex, mesh: &Mesh, ntracers: usize) -> Vec<Tracer>
     {
         let x0 = mesh.block_start(block_index);
@@ -503,10 +494,7 @@
                           .map(|(xy, n)| Tracer::new(xy, get_id(n)))
                           .collect()
     }
-    fn initial_state(&self, mesh: &Mesh) -> State<System::Conserved>
-=======
     fn initial_state(&self, mesh: &Mesh, model: &kind_config::Form) -> State<System::Conserved>
->>>>>>> 7859b394
     {
         State{
             time: 0.0,
@@ -564,11 +552,6 @@
         softening_length: model.get("softening_length").into(),
         stress_dim:       model.get("stress_dim").into(),
         force_flux_comm:  app.flux_comm,
-<<<<<<< HEAD
-        low_mem:          app.low_mem,
-        async_rebin:      app.async_rebin,
-=======
->>>>>>> 7859b394
         orbital_elements: kepler_two_body::OrbitalElements(a, m, q, e),
     }
 }
