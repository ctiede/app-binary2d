use godunov_core::runge_kutta;
use kepler_two_body::{
    OrbitalElements,
    OrbitalState,
};
use crate::mesh::{
    Mesh,
};
use crate::traits::{
    Arithmetic,
    Conserved,
    Hydrodynamics,
    ItemizeData,
    Primitive,
    Zeros,
};




// ============================================================================
#[derive(thiserror::Error, Debug, Clone)]
pub enum HydroErrorType {
    #[error("negative surface density {0:.4e}")]
    NegativeDensity(f64)
}

impl HydroErrorType {
    pub fn at_position(self, position: (f64, f64)) -> HydroError {
        HydroError{source: self, binary: None, position}
    }
}




// ============================================================================
#[derive(thiserror::Error, Debug, Clone)]
#[error("at position ({:.4} {:.4}), when the binary was at ({:.4} {:.4}) ({:.4} {:.4})",
    position.0,
    position.1,
    binary.map_or(0.0, |s| s.0.position_x()),
    binary.map_or(0.0, |s| s.0.position_y()),
    binary.map_or(0.1, |s| s.1.position_x()),
    binary.map_or(0.1, |s| s.1.position_y())
)]
pub struct HydroError {
    source: HydroErrorType,
    binary: Option<kepler_two_body::OrbitalState>,
    position: (f64, f64),
}

impl HydroError {
    pub fn with_orbital_state(self, binary: kepler_two_body::OrbitalState) -> Self {
        Self {
            source: self.source,
            binary: Some(binary),
            position: self.position,
        }
    }
}




// ============================================================================
#[derive(Copy, Clone)]
pub struct CellData<'a, P: Primitive> {
    pub pc: &'a P,
    pub gx: &'a P,
    pub gy: &'a P,
}




// ============================================================================
#[derive(Copy, Clone)]
pub enum Direction {
    X,
    Y,
}




// ============================================================================
#[derive(Clone, Copy, hdf5::H5Type)]
#[repr(C)]
pub struct ItemizedChange<C: ItemizeData> {
    pub sink1:   C,
    pub sink2:   C,
    pub grav1:   C,
    pub grav2:   C,
    pub buffer:  C,
    pub cooling: C,
    pub fake_mass: C,
}




// ============================================================================
#[derive(Clone)]
<<<<<<< HEAD
pub struct Solver
{
    pub alpha: f64,
=======
pub struct Solver {
>>>>>>> 843c9639
    pub buffer_rate: f64,
    pub buffer_scale: f64,
    pub cfl: f64,
    pub domain_radius: f64,
    pub mach_number: f64,
    pub num_tracers: i64,
    pub nu: f64,
    pub lambda: f64,
    pub plm: f64,
    pub rk_order: i64,
    pub sink_radius: f64,
    pub sink_rate: f64,
    pub softening_length: f64,
    pub force_flux_comm: bool,
    pub orbital_elements: OrbitalElements,
<<<<<<< HEAD
    pub tracer_io_ids: Option<Vec<usize>>,
=======
    pub relative_density_floor: f64,
    pub relative_fake_mass_rate: f64,
>>>>>>> 843c9639
}




// ============================================================================
pub struct SourceTerms {
    pub fx1: f64,
    pub fy1: f64,
    pub fx2: f64,
    pub fy2: f64,
    pub sink_rate1: f64,
    pub sink_rate2: f64,
    pub buffer_rate: f64,
}




// ============================================================================
#[derive(Clone, Copy)]
pub struct Isothermal {
}




// ============================================================================
#[derive(Clone, Copy)]
pub struct Euler {
    pub gamma_law_index: f64,
}




// ============================================================================
impl<'a, P: Primitive> CellData<'_, P> {
    pub fn new(pc: &'a P, gx: &'a P, gy: &'a P) -> CellData<'a, P> {
        CellData{
            pc: pc,
            gx: gx,
            gy: gy,
        }
    }

    pub fn stress_field(&self, nu: f64, lambda: f64, dx: f64, dy: f64, row: Direction, col: Direction) -> f64 {
        use Direction::{X, Y};

        let shear_stress = match (row, col) {
            (X, X) => 4.0 / 3.0 * self.gx.velocity_x() / dx - 2.0 / 3.0 * self.gy.velocity_y() / dy,
            (X, Y) => 1.0 / 1.0 * self.gx.velocity_y() / dx + 1.0 / 1.0 * self.gy.velocity_x() / dy,
            (Y, X) => 1.0 / 1.0 * self.gx.velocity_y() / dx + 1.0 / 1.0 * self.gy.velocity_x() / dy,
            (Y, Y) =>-2.0 / 3.0 * self.gx.velocity_x() / dx + 4.0 / 3.0 * self.gy.velocity_y() / dy,
        };

        let bulk_stress = match (row, col) {
            (X, X) => self.gx.velocity_x() / dx + self.gy.velocity_y() / dy,
            (X, Y) => 0.0,
            (Y, X) => 0.0,
            (Y, Y) => self.gx.velocity_x() / dx + self.gy.velocity_y() / dy,
        };

        self.pc.mass_density() * (nu * shear_stress + lambda * bulk_stress)
    }

    pub fn gradient_field(&self, axis: Direction) -> &P {
        use Direction::{X, Y};
        match axis
        {
            X => self.gx,
            Y => self.gy,
        }
    }
}




// ============================================================================
impl<C: ItemizeData> ItemizedChange<C>
{
    pub fn zeros() -> Self {
        Self {
            sink1:     C::zeros(),
            sink2:     C::zeros(),
            grav1:     C::zeros(),
            grav2:     C::zeros(),
            buffer:    C::zeros(),
            cooling:   C::zeros(),
            fake_mass: C::zeros(),
        }
    }

    pub fn total(&self) -> C {
        self.sink1 + self.sink2 + self.grav1 + self.grav2 + self.buffer + self.cooling + self.fake_mass
    }

    pub fn add_mut(&mut self, s0: &Self) {
        self.sink1     = self.sink1     + s0.sink1;
        self.sink2     = self.sink2     + s0.sink2;
        self.grav1     = self.grav1     + s0.grav1;
        self.grav2     = self.grav2     + s0.grav2;
        self.buffer    = self.buffer    + s0.buffer;
        self.cooling   = self.cooling   + s0.cooling;
        self.fake_mass = self.fake_mass + s0.fake_mass;
    }

    pub fn mul_mut(&mut self, s: f64) {
        self.sink1     = self.sink1     * s;
        self.sink2     = self.sink2     * s;
        self.grav1     = self.grav1     * s;
        self.grav2     = self.grav2     * s;
        self.buffer    = self.buffer    * s;
        self.cooling   = self.cooling   * s;
        self.fake_mass = self.fake_mass * s;
    }

    pub fn add(&self, s0: &Self) -> Self {
        let mut result = self.clone();
        result.add_mut(s0);
        return result;
    }

    pub fn mul(&self, s: f64) -> Self {
        let mut result = self.clone();
        result.mul_mut(s);
        return result;
    }
}




// ============================================================================
impl<C: ItemizeData> ItemizedChange<C> where C: Conserved
{
    fn pert1(time: f64, delta: (f64, f64, f64), elements: OrbitalElements) -> OrbitalElements {
        let (dm, dpx, dpy) = delta;
        elements.perturb(time, -dm, 0.0, -dpx, 0.0, -dpy, 0.0).unwrap() - elements
    }

    fn pert2(time: f64, delta: (f64, f64, f64), elements: OrbitalElements) -> OrbitalElements {
        let (dm, dpx, dpy) = delta;
        elements.perturb(time, 0.0, -dm, 0.0, -dpx, 0.0, -dpy).unwrap() - elements
    }

    pub fn perturbation(&self, time: f64, elements: OrbitalElements) -> ItemizedChange<OrbitalElements> {
        ItemizedChange {
            sink1:    Self::pert1(time, self.sink1.mass_and_momentum(), elements),
            sink2:    Self::pert2(time, self.sink2.mass_and_momentum(), elements),
            grav1:    Self::pert1(time, self.grav1.mass_and_momentum(), elements),
            grav2:    Self::pert2(time, self.grav2.mass_and_momentum(), elements),
            buffer:   OrbitalElements::zeros(),
            cooling:  OrbitalElements::zeros(),
            fake_mass: OrbitalElements::zeros(),
        }
    }
}




// ============================================================================
impl Solver
{
    pub fn runge_kutta(&self) -> runge_kutta::RungeKuttaOrder {
        use std::convert::TryFrom;
        runge_kutta::RungeKuttaOrder::try_from(self.rk_order).expect("illegal RK order")
    }

<<<<<<< HEAD
    pub fn need_flux_communication(&self) -> bool
    {
        self.using_tracers() || self.force_flux_comm
    }

    pub fn need_face_velocities(&self) -> bool
    {
        self.using_tracers()
    }

    pub fn using_tracers(&self) -> bool
    {
        self.num_tracers > 0
    }

    pub fn using_alpha(&self) -> bool
    {
        self.alpha > 0.0
    }

    pub fn write_tracers_from_id_file(&self) -> bool
    {
        self.tracer_io_ids.is_some()
=======
    pub fn need_flux_communication(&self) -> bool {
        self.force_flux_comm
>>>>>>> 843c9639
    }

    pub fn effective_resolution(&self, mesh: &Mesh) -> f64 {
        f64::min(mesh.cell_spacing_x(), mesh.cell_spacing_y())
    }

    pub fn min_time_step(&self, mesh: &Mesh) -> f64 {
        self.cfl * self.effective_resolution(mesh) / self.maximum_orbital_velocity()
    }

    pub fn sink_kernel(&self, dx: f64, dy: f64) -> f64 {
        let r2 = dx * dx + dy * dy;
        let s2 = self.sink_radius * self.sink_radius;

        if r2 < s2 * 9.0 {
            self.sink_rate * f64::exp(-(r2 / s2).powi(3))
        } else {
            0.0
        }
    }

<<<<<<< HEAD
    pub fn compute_nu(&self, xy: &(f64, f64), state: &OrbitalState) -> f64
    {
        if self.using_alpha() {
            // nu = alpha * cs^2 * Omega_k^-1
            self.alpha * self.sound_speed_squared(xy, state) * (xy.0 * xy.0 + xy.1 * xy.1).powf(3. / 4.)
        }
        else {
            self.nu
        }
    }

    pub fn sound_speed_squared(&self, xy: &(f64, f64), state: &OrbitalState) -> f64
    {
=======
    pub fn sound_speed_squared(&self, xy: &(f64, f64), state: &OrbitalState) -> f64 {
>>>>>>> 843c9639
        -state.gravitational_potential(xy.0, xy.1, self.softening_length) / self.mach_number.powi(2)
    }

    pub fn maximum_orbital_velocity(&self) -> f64 {
        1.0 / self.softening_length.sqrt()
    }

    pub fn source_terms(&self, two_body_state: &kepler_two_body::OrbitalState, x: f64, y: f64, surface_density: f64) -> SourceTerms {
        let p1 = two_body_state.0;
        let p2 = two_body_state.1;

        let [ax1, ay1] = p1.gravitational_acceleration(x, y, self.softening_length);
        let [ax2, ay2] = p2.gravitational_acceleration(x, y, self.softening_length);

        let fx1 = surface_density * ax1;
        let fy1 = surface_density * ay1;
        let fx2 = surface_density * ax2;
        let fy2 = surface_density * ay2;

        let x1 = p1.position_x();
        let y1 = p1.position_y();
        let x2 = p2.position_x();
        let y2 = p2.position_y();

        let sink_rate1 = self.sink_kernel(x - x1, y - y1);
        let sink_rate2 = self.sink_kernel(x - x2, y - y2);

        let r = (x * x + y * y).sqrt();
        let y = (r - self.domain_radius) / self.buffer_scale;
        let omega_outer = (two_body_state.total_mass() / self.domain_radius.powi(3)).sqrt();
        let buffer_rate = 0.5 * self.buffer_rate * (1.0 + f64::tanh(y)) * omega_outer;

        SourceTerms{
            fx1: fx1,
            fy1: fy1,
            fx2: fx2,
            fy2: fy2,
            sink_rate1: sink_rate1,
            sink_rate2: sink_rate2,
            buffer_rate: buffer_rate,
        }
    }

    pub fn relative_density_floor(&self) -> f64 {
        self.relative_density_floor
    }

    pub fn relative_fake_mass_rate(&self) -> f64 {
        self.relative_fake_mass_rate
    }
}




// ============================================================================
impl Isothermal {
    pub fn new() -> Self {
        Self{}
    }
}




// ============================================================================
impl Hydrodynamics for Isothermal
{
    type Conserved = hydro_iso2d::Conserved;
    type Primitive = hydro_iso2d::Primitive;

    fn gamma_law_index(&self) -> f64 {
        1.0
    }

    fn plm_gradient(&self, theta: f64, a: &Self::Primitive, b: &Self::Primitive, c: &Self::Primitive) -> Self::Primitive {
        godunov_core::piecewise_linear::plm_gradient3(theta, a, b, c)
    }

    fn try_to_primitive(&self, u: Self::Conserved) -> Result<Self::Primitive, HydroErrorType> {
        if u.density() < 0.0 {
            return Err(HydroErrorType::NegativeDensity(u.density()))
        }
        Ok(u.to_primitive())
    }

    fn to_primitive(&self, u: Self::Conserved) -> Self::Primitive {
        u.to_primitive()
    }

    fn to_conserved(&self, p: Self::Primitive) -> Self::Conserved {
        p.to_conserved()
    }

    fn source_terms(
        &self,
        solver: &Solver,
        conserved: Self::Conserved,
        background_conserved: Self::Conserved,
        x: f64,
        y: f64,
        dt: f64,
        two_body_state: &kepler_two_body::OrbitalState) -> ItemizedChange<Self::Conserved>
    {
        let omega = 1.0; // Note: in the future, the binary orbital frequency
                         // may be allowed to vary; we really should not be
                         // assuming everywhere that it's 1.0.
        let density_floor = background_conserved.density() * solver.relative_density_floor();
        let fake_mass_rate = background_conserved.density() * omega * solver.relative_fake_mass_rate();

        let fake_mdot = if conserved.density() < density_floor {
            0.0
        } else {
            fake_mass_rate
        };

        let st = solver.source_terms(two_body_state, x, y, conserved.density());

        ItemizedChange{
            grav1:   hydro_iso2d::Conserved(0.0, st.fx1, st.fy1) * dt,
            grav2:   hydro_iso2d::Conserved(0.0, st.fx2, st.fy2) * dt,
            sink1:   conserved * (-st.sink_rate1 * dt),
            sink2:   conserved * (-st.sink_rate2 * dt),
            buffer: (conserved - background_conserved) * (-dt * st.buffer_rate),
            cooling: Self::Conserved::zeros(),
            fake_mass: hydro_iso2d::Conserved(fake_mdot * dt, 0.0, 0.0),
        }
    }

    fn intercell_flux<'a>(
        &self,
        solver: &Solver,
        l: &CellData<'a, hydro_iso2d::Primitive>,
        r: &CellData<'a, hydro_iso2d::Primitive>,
        f: &(f64, f64),
        dx: f64,
        dy: f64,
        two_body_state: &kepler_two_body::OrbitalState,
        axis: Direction) -> hydro_iso2d::Conserved
    {
        let cs2 = solver.sound_speed_squared(f, &two_body_state);
        let pl  = *l.pc + *l.gradient_field(axis) * 0.5;
        let pr  = *r.pc - *r.gradient_field(axis) * 0.5;
        let nu  = solver.compute_nu(f, &two_body_state);
        let lam = solver.lambda;
        let tau_x = 0.5 * (l.stress_field(nu, lam, dx, dy, axis, Direction::X) + r.stress_field(nu, lam, dx, dy, axis, Direction::X));
        let tau_y = 0.5 * (l.stress_field(nu, lam, dx, dy, axis, Direction::Y) + r.stress_field(nu, lam, dx, dy, axis, Direction::Y));
        let iso2d_axis = match axis {
            Direction::X => hydro_iso2d::Direction::X,
            Direction::Y => hydro_iso2d::Direction::Y,
        };
        hydro_iso2d::riemann_hlle(pl, pr, iso2d_axis, cs2) + hydro_iso2d::Conserved(0.0, -tau_x, -tau_y)
    }

    fn intercell_flux_plus_state<'a>(
        &self,
        solver: &Solver,
        l: &CellData<'a, hydro_iso2d::Primitive>, 
        r: &CellData<'a, hydro_iso2d::Primitive>, 
        f: &(f64, f64), 
        dx: f64,
        dy: f64,
        two_body_state: &kepler_two_body::OrbitalState,
        axis: Direction) -> (hydro_iso2d::Conserved, hydro_iso2d::Conserved)
    {
        let cs2 = solver.sound_speed_squared(f, &two_body_state);
        let pl  = *l.pc + *l.gradient_field(axis) * 0.5;
        let pr  = *r.pc - *r.gradient_field(axis) * 0.5;
        let nu  = solver.compute_nu(f, &two_body_state);
        let lam = solver.lambda;
        let tau_x = 0.5 * (l.stress_field(nu, lam, dx, dy, axis, Direction::X) + r.stress_field(nu, lam, dx, dy, axis, Direction::X));
        let tau_y = 0.5 * (l.stress_field(nu, lam, dx, dy, axis, Direction::Y) + r.stress_field(nu, lam, dx, dy, axis, Direction::Y));
        let iso2d_axis = match axis {
            Direction::X => hydro_iso2d::Direction::X,
            Direction::Y => hydro_iso2d::Direction::Y,
        };
        let (uflux, ustate) = hydro_iso2d::riemann_hlle_plus_state(pl, pr, iso2d_axis, cs2);
        let vflux = hydro_iso2d::Conserved(0.0, -tau_x, -tau_y);
        (uflux + vflux, ustate)
    }
}




// ============================================================================
impl Euler {
    pub fn new() -> Self {
        Self{gamma_law_index: 5.0 / 3.0}
    }
}




// ============================================================================
impl Hydrodynamics for Euler {
    type Conserved = hydro_euler::euler_2d::Conserved;
    type Primitive = hydro_euler::euler_2d::Primitive;

    fn gamma_law_index(&self) -> f64 {
        self.gamma_law_index
    }

    fn plm_gradient(&self, theta: f64, a: &Self::Primitive, b: &Self::Primitive, c: &Self::Primitive) -> Self::Primitive {
        godunov_core::piecewise_linear::plm_gradient4(theta, a, b, c)
    }

    fn try_to_primitive(&self, u: Self::Conserved) -> Result<Self::Primitive, HydroErrorType> {
        if u.mass_density() < 0.0 {
            return Err(HydroErrorType::NegativeDensity(u.mass_density()))
        }
        Ok(u.to_primitive(self.gamma_law_index))
    }

    fn to_primitive(&self, conserved: Self::Conserved) -> Self::Primitive {
        conserved.to_primitive(self.gamma_law_index)
    }

    fn to_conserved(&self, p: Self::Primitive) -> Self::Conserved {
        p.to_conserved(self.gamma_law_index)
    }

    fn source_terms(
        &self,
        solver: &Solver,
        conserved: Self::Conserved,
        background_conserved: Self::Conserved,
        x: f64,
        y: f64,
        dt: f64,
        two_body_state: &kepler_two_body::OrbitalState) -> ItemizedChange<Self::Conserved>
    {
        let st        = solver.source_terms(two_body_state, x, y, conserved.mass_density());
        let primitive = conserved.to_primitive(self.gamma_law_index);
        let vx        = primitive.velocity_1();
        let vy        = primitive.velocity_2();

        ItemizedChange{
            grav1:   hydro_euler::euler_2d::Conserved(0.0, st.fx1, st.fy1, st.fx1 * vx + st.fy1 * vy) * dt,
            grav2:   hydro_euler::euler_2d::Conserved(0.0, st.fx2, st.fy2, st.fx2 * vx + st.fy2 * vy) * dt,
            sink1:   conserved * (-st.sink_rate1 * dt),
            sink2:   conserved * (-st.sink_rate2 * dt),
            buffer: (conserved - background_conserved) * (-dt * st.buffer_rate),
            cooling: Self::Conserved::zeros(),
            fake_mass: Self::Conserved::zeros(),
        }
    }

    fn intercell_flux<'a>(
        &self,
        solver: &Solver,
        l: &CellData<'a, Self::Primitive>,
        r: &CellData<'a, Self::Primitive>,
        _: &(f64, f64),
        dx: f64,
        dy: f64,
        _: &kepler_two_body::OrbitalState,
        axis: Direction) -> Self::Conserved
    {
        let pl = *l.pc + *l.gradient_field(axis) * 0.5;
        let pr = *r.pc - *r.gradient_field(axis) * 0.5;

        if solver.using_alpha() {
            panic!("alpha viscosity not yet implemented for Hydrodynamics::Euler");
        }
        let nu    = solver.nu;
        let lam   = solver.lambda;
        let tau_x = 0.5 * (l.stress_field(nu, lam, dx, dy, axis, Direction::X) + r.stress_field(nu, lam, dx, dy, axis, Direction::X));
        let tau_y = 0.5 * (l.stress_field(nu, lam, dx, dy, axis, Direction::Y) + r.stress_field(nu, lam, dx, dy, axis, Direction::Y));
        let vx = 0.5 * (l.pc.velocity_x() + r.pc.velocity_x());
        let vy = 0.5 * (l.pc.velocity_y() + r.pc.velocity_y());
        let viscous_flux = hydro_euler::euler_2d::Conserved(0.0, -tau_x, -tau_y, -(tau_x * vx + tau_y * vy));

        let euler_axis = match axis {
            Direction::X => hydro_euler::geometry::Direction::X,
            Direction::Y => hydro_euler::geometry::Direction::Y,
        };
        hydro_euler::euler_2d::riemann_hlle(pl, pr, euler_axis, self.gamma_law_index) + viscous_flux
    }

    fn intercell_flux_plus_state<'a>(
        &self,
        _solver: &Solver,
        _l: &CellData<'a, Self::Primitive>, 
        _r: &CellData<'a, Self::Primitive>, 
        _f: &(f64, f64),
        _dx: f64,
        _dy: f64, 
        _two_body_state: &kepler_two_body::OrbitalState,
        _axis: Direction) -> (Self::Conserved, Self::Conserved)
    {
        todo!("write riemann_hlle_plus_state in hydro_euler::euler_2d and call here");
    }
}




// ============================================================================
impl Arithmetic for hydro_iso2d::Conserved {}
impl Arithmetic for hydro_euler::euler_2d::Conserved {}
impl Arithmetic for kepler_two_body::OrbitalElements {}




// ============================================================================
impl ItemizeData for hydro_iso2d::Conserved {}
impl ItemizeData for hydro_euler::euler_2d::Conserved {}
impl ItemizeData for kepler_two_body::OrbitalElements {}




// ============================================================================
impl Zeros for hydro_iso2d::Conserved {
    fn zeros() -> Self {
        Self(0.0, 0.0, 0.0)
    }
}

impl Zeros for hydro_euler::euler_2d::Conserved {
    fn zeros() -> Self {
        Self(0.0, 0.0, 0.0, 0.0)
    }
}

impl Zeros for kepler_two_body::OrbitalElements {
    fn zeros() -> Self {
        Self(0.0, 0.0, 0.0, 0.0)
    }
}




// ============================================================================
impl Conserved for hydro_iso2d::Conserved {
    fn mass_and_momentum(&self) -> (f64, f64, f64) {
        (self.0, self.1, self.2)
    }
}

impl Conserved for hydro_euler::euler_2d::Conserved {
    fn mass_and_momentum(&self) -> (f64, f64, f64) {
        (self.0, self.1, self.2)
    }
}




// ============================================================================
impl Primitive for hydro_iso2d::Primitive {
    fn velocity_x(self)   -> f64 { self.velocity_x() }
    fn velocity_y(self)   -> f64 { self.velocity_y() }
    fn mass_density(self) -> f64 { self.density() }
    fn gas_pressure(self, sound_speed_squared: Option<f64>) -> f64 { self.pressure(sound_speed_squared.unwrap()) }
}

impl Primitive for hydro_euler::euler_2d::Primitive {
    fn velocity_x(self)   -> f64 { self.velocity(hydro_euler::geometry::Direction::X) }
    fn velocity_y(self)   -> f64 { self.velocity(hydro_euler::geometry::Direction::Y) }
    fn mass_density(self) -> f64 { self.mass_density() }
    fn gas_pressure(self, _: Option<f64>) -> f64 { self.gas_pressure() }
}<|MERGE_RESOLUTION|>--- conflicted
+++ resolved
@@ -102,13 +102,9 @@
 
 // ============================================================================
 #[derive(Clone)]
-<<<<<<< HEAD
 pub struct Solver
 {
     pub alpha: f64,
-=======
-pub struct Solver {
->>>>>>> 843c9639
     pub buffer_rate: f64,
     pub buffer_scale: f64,
     pub cfl: f64,
@@ -124,12 +120,9 @@
     pub softening_length: f64,
     pub force_flux_comm: bool,
     pub orbital_elements: OrbitalElements,
-<<<<<<< HEAD
-    pub tracer_io_ids: Option<Vec<usize>>,
-=======
     pub relative_density_floor: f64,
     pub relative_fake_mass_rate: f64,
->>>>>>> 843c9639
+    pub tracer_io_ids: Option<Vec<usize>>,
 }
 
 
@@ -301,7 +294,6 @@
         runge_kutta::RungeKuttaOrder::try_from(self.rk_order).expect("illegal RK order")
     }
 
-<<<<<<< HEAD
     pub fn need_flux_communication(&self) -> bool
     {
         self.using_tracers() || self.force_flux_comm
@@ -325,10 +317,6 @@
     pub fn write_tracers_from_id_file(&self) -> bool
     {
         self.tracer_io_ids.is_some()
-=======
-    pub fn need_flux_communication(&self) -> bool {
-        self.force_flux_comm
->>>>>>> 843c9639
     }
 
     pub fn effective_resolution(&self, mesh: &Mesh) -> f64 {
@@ -350,7 +338,6 @@
         }
     }
 
-<<<<<<< HEAD
     pub fn compute_nu(&self, xy: &(f64, f64), state: &OrbitalState) -> f64
     {
         if self.using_alpha() {
@@ -364,9 +351,6 @@
 
     pub fn sound_speed_squared(&self, xy: &(f64, f64), state: &OrbitalState) -> f64
     {
-=======
-    pub fn sound_speed_squared(&self, xy: &(f64, f64), state: &OrbitalState) -> f64 {
->>>>>>> 843c9639
         -state.gravitational_potential(xy.0, xy.1, self.softening_length) / self.mach_number.powi(2)
     }
 
