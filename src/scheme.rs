--- conflicted
+++ resolved
@@ -144,14 +144,10 @@
         let t1 = &s1.integrated_source_terms;
         let e0 = &s0.orbital_elements_change;
         let e1 = &s1.orbital_elements_change;
-<<<<<<< HEAD
         let tr0 = &s0.tracers;
         let tr1 = &s1.tracers;
 
         BlockSolution{
-=======
-        BlockSolution {
->>>>>>> 843c9639
             conserved: u1 * (-bf + 1.) + u0 * bf,
             integrated_source_terms: t1.weighted_average(br, t0),
             orbital_elements_change: e1.weighted_average(br, e0),
@@ -221,7 +217,7 @@
     let scheme = UpdateScheme::new(hydro);
     let time = state.time;
     let mut pc_map = HashMap::new();
-    let mut fg_map = HashMap::new();
+    let mut fv_map = HashMap::new();
     let mut s1_vec = Vec::new();
 
     for (solution, block) in state.solution.iter().zip(block_data) {
@@ -235,90 +231,54 @@
     }
     let pc_map = Arc::new(pc_map);
 
-<<<<<<< HEAD
-    let fv_map: HashMap<_, _> = block_data.iter().map(|block|
-    {
-=======
     for block in block_data {
->>>>>>> 843c9639
         let solver      = solver.clone();
         let mesh        = mesh.clone();
         let pc_map      = pc_map.clone();
         let block       = block.clone();
         let block_index = block.index;
 
-<<<<<<< HEAD
         let fv = async move {
-            let pn = join_3by3(mesh.neighbor_block_indexes(block_index).map_3by3(|i| &pc_map[i])).await;
+            let pn = try_join_3by3(mesh.neighbor_block_indexes(block_index).map_3by3(|i| &pc_map[i])).await?;
             let pe = ndarray_ops::extend_from_neighbor_arrays_2d(&pn, 2, 2, 2, 2);
 
             if solver.using_tracers() {
                 let (fx, fy, vx, vy) = scheme.compute_block_fluxes(&pe, &block, &solver, &mesh, time);
                 let vstar_x = vx.unwrap().to_shared();
                 let vstar_y = vy.unwrap().to_shared();
-                (fx.to_shared(), fy.to_shared(), Some(vstar_x), Some(vstar_y))
+                Ok::<_, HydroError>((fx.to_shared(), fy.to_shared(), Some(vstar_x), Some(vstar_y)))
             } else {
                 let (fx, fy, _, _) = scheme.compute_block_fluxes(&pe, &block, &solver, &mesh, time);
-                (fx.to_shared(), fy.to_shared(), None, None)
+                Ok::<_, HydroError>((fx.to_shared(), fy.to_shared(), None, None))
             }
         };
-
-        return (block_index, runtime.spawn(fv).map(|fv| fv.unwrap()).shared());
-    }).collect();
-
+        fv_map.insert(block_index, runtime.spawn(fv).map(|fv| fv.unwrap()).shared());
+    } 
     let fv_map = Arc::new(fv_map);
-=======
-        let flux = async move {
-            let pn = try_join_3by3(mesh.neighbor_block_indexes(block.index).map_3by3(|i| &pc_map[i])).await?;
-            let pe = ndarray_ops::extend_from_neighbor_arrays_2d(&pn, 2, 2, 2, 2);
-            let (fx, fy) = scheme.compute_block_fluxes(&pe, &block, &solver, &mesh, time);
-            Ok::<_, HydroError>((fx.to_shared(), fy.to_shared()))
-        };
-        fg_map.insert(block_index, runtime.spawn(flux).map(|f| f.unwrap()).shared());
-    }
-    let fg_map = Arc::new(fg_map);
->>>>>>> 843c9639
 
     for (solution, block) in state.solution.iter().zip(block_data) {
         let solver   = solver.clone();
         let mesh     = mesh.clone();
-<<<<<<< HEAD
         let fv_map   = fv_map.clone();
-=======
-        let fg_map   = fg_map.clone();
->>>>>>> 843c9639
         let block    = block.clone();
         let solution = solution.clone();
 
         let s1 = async move {
-<<<<<<< HEAD
             let (fx, fy, vx, vy) = if ! solver.need_flux_communication() {
-                fv_map[&block.index].clone().await
+                fv_map[&block.index].clone().await?
             } else {
-                let fv_n = join_3by3(mesh.neighbor_block_indexes(block.index).map_3by3(|i| &fv_map[i])).await;
+                let fv_n = try_join_3by3(mesh.neighbor_block_indexes(block.index).map_3by3(|i| &fv_map[i])).await?;
                 let fx_n = fv_n.map_3by3(|fv| fv.0.clone());
                 let fy_n = fv_n.map_3by3(|fv| fv.1.clone());
                 let vx_n = fv_n.map_3by3(|fv| fv.2.clone().unwrap());
                 let vy_n = fv_n.map_3by3(|fv| fv.3.clone().unwrap());
-=======
-            let (fx, fy) = if ! solver.need_flux_communication() {
-                fg_map[&block.index].clone().await?
-            } else {
-                let flux_n = try_join_3by3(mesh.neighbor_block_indexes(block.index).map_3by3(|i| &fg_map[i])).await?;
-                let fx_n = flux_n.map_3by3(|f| f.0.clone());
-                let fy_n = flux_n.map_3by3(|f| f.1.clone());
->>>>>>> 843c9639
                 let fx_e = ndarray_ops::extend_from_neighbor_arrays_2d(&fx_n, 1, 1, 1, 1);
                 let fy_e = ndarray_ops::extend_from_neighbor_arrays_2d(&fy_n, 1, 1, 1, 1);
                 let vx_e = ndarray_ops::extend_from_neighbor_arrays_2d(&vx_n, 1, 1, 1, 1);
                 let vy_e = ndarray_ops::extend_from_neighbor_arrays_2d(&vy_n, 1, 1, 1, 1);
                 (fx_e.to_shared(), fy_e.to_shared(), Some(vx_e.to_shared()), Some(vy_e.to_shared()))
             };
-<<<<<<< HEAD
-            scheme.compute_block_updated_solution(solution, fx, fy, vx, vy, &block, &solver, &mesh, time, dt)
-=======
-            Ok::<_, HydroError>(scheme.compute_block_updated_solution(solution, fx, fy, &block, &solver, &mesh, time, dt))
->>>>>>> 843c9639
+            Ok::<_, HydroError>(scheme.compute_block_updated_solution(solution, fx, fy, vx, vy, &block, &solver, &mesh, time, dt))
         };
         s1_vec.push(runtime.spawn(s1).map(|f| f.unwrap()))
     }
@@ -354,14 +314,10 @@
     let rk = solver.runge_kutta();
 
     for _ in 0..fold {
-<<<<<<< HEAD
-        state = runtime.block_on(solver.runge_kutta().advance_async(state, update, runtime));
+        state = runtime.block_on(rk.try_advance_async(state, try_update, runtime))?;
         if solver.using_tracers() {
             state = rebin_tracers_sync(state, &mesh, block_data);
         }
-=======
-        state = runtime.block_on(rk.try_advance_async(state, try_update, runtime))?;
->>>>>>> 843c9639
     }
     Ok(state)
 }
@@ -469,13 +425,8 @@
         pe:     &Array<H::Primitive, Ix2>,
         block:  &BlockData<H::Conserved>,
         solver: &Solver,
-<<<<<<< HEAD
         mesh:     &Mesh,
         time:   f64) -> (Array<H::Conserved, Ix2>, Array<H::Conserved, Ix2>, Option<Array<f64, Ix2>>, Option<Array<f64, Ix2>>)
-=======
-        mesh:   &Mesh,
-        time:   f64) -> (Array<H::Conserved, Ix2>, Array<H::Conserved, Ix2>)
->>>>>>> 843c9639
     {
         use ndarray::{s, azip};
         use ndarray_ops::map_stencil3;
@@ -554,7 +505,6 @@
         let ds = ds.mul(dx * dy);
         let de = ds.perturbation(time, solver.orbital_elements);
 
-<<<<<<< HEAD
         let new_tracers = if solver.using_tracers()  {
             Arc::new(self.compute_block_tracer_update(&solution.tracers, vx.unwrap(), vy.unwrap(), block.index, &mesh, dt))
         }
@@ -563,165 +513,10 @@
         };
 
         BlockSolution{
-=======
-        BlockSolution {
->>>>>>> 843c9639
             conserved: u1,
             integrated_source_terms: solution.integrated_source_terms.add(&ds),
             orbital_elements_change: solution.orbital_elements_change.add(&de),
             tracers: new_tracers,
         }
     }
-<<<<<<< HEAD
-}
-
-
-
-
-
-
-
-
-/**
- * The code below advances the state using the old message-passing
- * parallelization strategy based on channels. I would prefer to either
- * deprecate it, since it duplicates msot of the update scheme, and will
- * thus need to be kept in sync manually as the scheme evolves. The only
- * reason to retain it is for benchmarking purposes.
- */
-
-
-
-
-// ============================================================================
-fn advance_channels_internal_block<H: Hydrodynamics>(
-    state:      BlockState<H::Conserved>,
-    hydro:      H,
-    block_data: &BlockData<H::Conserved>,
-    solver:     &Solver,
-    mesh:       &Mesh,
-    sender:     &crossbeam::Sender<Array<H::Primitive, Ix2>>,
-    receiver:   &crossbeam::Receiver<[[ArcArray<H::Primitive, Ix2>; 3]; 3]>,
-    dt:         f64) -> BlockState<H::Conserved>
-{
-    let scheme = UpdateScheme::new(hydro);
-
-    sender.send(scheme.compute_block_primitive(state.solution.conserved.clone())).unwrap();
-
-    let solution = state.solution;
-
-    let pe = ndarray_ops::extend_from_neighbor_arrays_2d(&receiver.recv().unwrap(), 2, 2, 2, 2);
-    let (fx, fy, _, _) = scheme.compute_block_fluxes(&pe, block_data, solver, mesh, state.time);
-    let s1 = scheme.compute_block_updated_solution(
-        solution,
-        fx.to_shared(),
-        fy.to_shared(),
-        None,
-        None,
-        block_data,
-        solver,
-        mesh,
-        state.time,
-        dt);
-
-    BlockState::<H::Conserved>{
-        time: state.time + dt,
-        iteration: state.iteration + 1,
-        solution: s1,
-    }
-}
-
-
-
-
-// ============================================================================
-fn advance_channels_internal<H: Hydrodynamics>(
-    solution:   &mut BlockSolution<H::Conserved>,
-    time:       f64,
-    hydro:      H,
-    block_data: &BlockData<H::Conserved>,
-    solver:     &Solver,
-    mesh:       &Mesh,
-    sender:     &crossbeam::Sender<Array<H::Primitive, Ix2>>,
-    receiver:   &crossbeam::Receiver<[[ArcArray<H::Primitive, Ix2>; 3]; 3]>,
-    dt:         f64,
-    fold:       usize)
-{
-    let update = |state| advance_channels_internal_block(state, hydro, block_data, solver, mesh, sender, receiver, dt);
-    let mut state = BlockState {
-        time: time,
-        iteration: Rational64::new(0, 1),
-        solution: solution.clone(),
-    };
-
-    for _ in 0..fold
-    {
-        state = solver.runge_kutta().advance(state, update);
-    }
-    *solution = state.solution;
-}
-
-
-
-
-// ============================================================================
-pub fn advance_channels<H: Hydrodynamics>(
-    state: &mut State<H::Conserved>,
-    hydro: H,
-    block_data: &Vec<BlockData<H::Conserved>>,
-    mesh: &Mesh,
-    solver: &Solver,
-    dt: f64,
-    fold: usize)
-{
-    if solver.need_flux_communication() {
-        todo!("flux communication with message-passing parallelization");
-    }
-    if solver.using_tracers() {
-        todo!("tracer particles with message-passing parallelization");
-    }
-    let time = state.time;
-
-    crossbeam::scope(|scope|
-    {
-        let mut receivers       = Vec::new();
-        let mut senders         = Vec::new();
-        let mut block_primitive = HashMap::new();
-
-        for (solution, block) in state.solution.iter_mut().zip(block_data)
-        {
-            let (their_s, my_r) = crossbeam::channel::unbounded();
-            let (my_s, their_r) = crossbeam::channel::unbounded();
-
-            senders.push(my_s);
-            receivers.push(my_r);
-
-            scope.spawn(move |_| advance_channels_internal(solution, time, hydro, block, solver, mesh, &their_s, &their_r, dt, fold));
-        }
-
-        for _ in 0..fold
-        {
-            for _ in 0..solver.rk_order
-            {
-                for (block_data, r) in block_data.iter().zip(receivers.iter())
-                {
-                    block_primitive.insert(block_data.index, r.recv().unwrap().to_shared());
-                }
-
-                for (block_data, s) in block_data.iter().zip(senders.iter())
-                {
-                    s.send(mesh.neighbor_block_indexes(block_data.index).map_3by3(|i| block_primitive
-                        .get(i)
-                        .unwrap()
-                        .clone()))
-                    .unwrap();
-                }
-            }
-
-            state.iteration += 1;
-            state.time += dt;
-        }
-    }).unwrap();
-=======
->>>>>>> 843c9639
 }