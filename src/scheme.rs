--- conflicted
+++ resolved
@@ -1,54 +1,11 @@
-<<<<<<< HEAD
-
-// ============================================================================
-use std::ops::{Add, Sub, Mul, Div};
-=======
 use std::future::Future;
->>>>>>> f7bc9e3a
 use std::collections::HashMap;
 use num::rational::Rational64;
 use num::ToPrimitive;
 use ndarray::{Axis, Array, ArcArray, Ix2};
 use ndarray_ops::MapArray3by3;
-<<<<<<< HEAD
-use kepler_two_body::{OrbitalElements, OrbitalState};
-use godunov_core::{solution_states};
-use std::sync::Arc;
-use crate::tracers::*;
-
-
-
-
-// ============================================================================
-type HydroState<Conserved>  = solution_states::SolutionStateArray<Conserved, Ix2>;
-pub type BlockIndex         = (usize, usize);
-type NeighborPrimitiveBlock<Primitive> = [[ArcArray<Primitive, Ix2>; 3]; 3];
-// type NeighborFluxVeloPairs  = ([[ArcArray<(Conserved, f64), Ix2>; 3]; 3], [[ArcArray<(Conserved, f64), Ix2>; 3]; 3]);
-pub type NeighborTracerVecs = [[Arc<Vec<Tracer>>; 3]; 3];
-
-#[derive(Copy, Clone)]
-pub enum Direction { X, Y }
-
-
-
-
-// ============================================================================
-pub trait Arithmetic: Add<Output=Self> + Sub<Output=Self> + Mul<f64, Output=Self> + Div<f64, Output=Self> + Sized {}
-pub trait Conserved: Clone + Copy + Send + Sync + Arithmetic
-{
-    fn zeros() -> Self;
-}
-
-pub trait Primitive: Clone + Copy + Send + Sync
-{
-    fn velocity_x(self) -> f64;
-    fn velocity_y(self) -> f64;
-    fn mass_density(self) -> f64;
-}
-=======
 use godunov_core::runge_kutta;
 use kepler_two_body::OrbitalElements;
->>>>>>> f7bc9e3a
 
 use crate::physics::{
     Direction,
@@ -87,124 +44,7 @@
 
 // ============================================================================
 #[derive(Clone)]
-<<<<<<< HEAD
-pub struct State<C: Conserved>
-{
-    pub time: f64,
-    pub iteration: Rational64,
-    pub conserved: Vec<ArcArray<C, Ix2>>,
-    pub tracers  : Vec<Vec<Tracer>>,
-}
-
-
-
-
-// ============================================================================
-// #[derive(Clone)]
-// pub struct BlockState<C: Conserved>
-// {
-//     pub solution: HydroState<C>,
-//     pub tracers : Vec<Tracer>,
-// }
-
-// impl<C: Conserved> Add for BlockState<C: Conserved>
-// {
-//     type Output = Self;
-
-//     fn add(self, other: Self) -> Self
-//     {
-//         Self{
-//             solution: self.solution + other.solution,
-//             tracers : self.tracers.into_iter().zip(other.tracers.into_iter()).map(|(a, b)| a + b).collect(),
-//         }
-//     }
-// }
-
-// impl<C: Conserved> Mul<Rational64> for BlockState<C: Conserved>
-// {
-//     type Output = Self;
-
-//     fn mul(self, b: Rational64) -> Self
-//     {
-//         Self{
-//             solution: self.solution * b,
-//             tracers : self.tracers.into_iter().map(|t| t * b).collect(),
-//         }
-//     }
-// }
-
-
-
-
-#[derive(Copy, Clone)]
-pub struct CellData<'a, P: Primitive>
-{
-    pc: &'a P,
-    gx: &'a P,
-    gy: &'a P,
-}
-
-impl<'a, P: Primitive> CellData<'_, P>
-{
-    fn new(pc: &'a P, gx: &'a P, gy: &'a P) -> CellData<'a, P>
-    {
-        CellData{
-            pc: pc,
-            gx: gx,
-            gy: gy,
-        }
-    }
-
-    fn stress_field(&self, kinematic_viscosity: f64, dimensionality: i64, row: Direction, col: Direction) -> f64
-    {
-        use Direction::{X, Y};
-
-        let stress = if dimensionality == 2 {
-            // This form of the stress tensor comes from Eqn. 7 in Farris+
-            // (2014). Formally it corresponds a "true" dimensionality of 2.
-            match (row, col)
-            {
-                (X, X) =>  self.gx.velocity_x() - self.gy.velocity_y(),
-                (X, Y) =>  self.gx.velocity_y() + self.gy.velocity_x(),
-                (Y, X) =>  self.gx.velocity_y() + self.gy.velocity_x(),
-                (Y, Y) => -self.gx.velocity_x() + self.gy.velocity_y(),
-            }
-        } else if dimensionality == 3 {
-            // This form of the stress tensor is the correct one for vertically
-            // averaged hydrodynamics, when the bulk viscosity is equal to zero.
-            match (row, col)
-            {
-                (X, X) => 4.0 / 3.0 * self.gx.velocity_x() - 2.0 / 3.0 * self.gy.velocity_y(),
-                (X, Y) => 1.0 / 1.0 * self.gx.velocity_y() + 1.0 / 1.0 * self.gy.velocity_x(),
-                (Y, X) => 1.0 / 1.0 * self.gx.velocity_y() + 1.0 / 1.0 * self.gy.velocity_x(),
-                (Y, Y) =>-2.0 / 3.0 * self.gx.velocity_x() + 4.0 / 3.0 * self.gy.velocity_y(),
-            }
-        } else {
-            panic!("The true dimension must be 2 or 3")
-        };
-
-        kinematic_viscosity * self.pc.mass_density() * stress
-    }
-
-    fn gradient_field(&self, axis: Direction) -> &P
-    {
-        use Direction::{X, Y};
-        match axis
-        {
-            X => self.gx,
-            Y => self.gy,
-        }
-    }
-}
-
-
-
-
-// ============================================================================
-struct SourceTerms
-=======
 pub struct BlockSolution<C: Conserved>
->>>>>>> f7bc9e3a
 {
     pub conserved: ArcArray<C, Ix2>,
     pub integrated_source_terms: ItemizedChange<C>,
@@ -228,153 +68,11 @@
 
 // ============================================================================
 #[derive(Clone)]
-<<<<<<< HEAD
-pub struct Mesh
-{
-    pub num_blocks: usize,
-    pub block_size: usize,
-    pub domain_radius: f64,
-    pub tracers_per_block: usize,
-}
-
-impl Mesh
-{
-    pub fn block_length(&self) -> f64
-    {
-        2.0 * self.domain_radius / (self.num_blocks as f64)
-    }
-
-    pub fn block_start(&self, block_index: BlockIndex) -> (f64, f64)
-    {
-        (
-            -self.domain_radius + (block_index.0 as f64) * self.block_length(),
-            -self.domain_radius + (block_index.1 as f64) * self.block_length(),
-        )
-    }
-
-    pub fn block_vertices(&self, block_index: BlockIndex) -> (Array<f64, Ix1>, Array<f64, Ix1>)
-    {
-        let start = self.block_start(block_index);
-        let xv = Array::linspace(start.0, start.0 + self.block_length(), self.block_size + 1);
-        let yv = Array::linspace(start.1, start.1 + self.block_length(), self.block_size + 1);
-        (xv, yv)
-    }
-
-    pub fn cell_centers(&self, block_index: BlockIndex) -> Array<(f64, f64), Ix2>
-    {
-        use ndarray_ops::{adjacent_mean, cartesian_product2};
-        let (xv, yv) = self.block_vertices(block_index);
-        let xc = adjacent_mean(&xv, Axis(0));
-        let yc = adjacent_mean(&yv, Axis(0));
-        return cartesian_product2(xc, yc);
-    }
-
-    /**
-     * @brief      Return an array of x-directed face center coordinates. This function
-     *             effectively calls face_center_at for each of the indexes in a block,
-     *             and returns the resulting array.
-     */
-    pub fn face_centers_x(&self, block_index: BlockIndex) -> Array<(f64, f64), Ix2>
-    {
-        use ndarray_ops::{adjacent_mean, cartesian_product2};
-        let (xv, yv) = self.block_vertices(block_index);
-        let yc = adjacent_mean(&yv, Axis(0));
-        return cartesian_product2(xv, yc);
-    }
-
-    /**
-     * @brief      Return an array of y-directed face center coordinates. This function
-     *             effectively calls face_center_at for each of the indexes in a block,
-     *             and returns the resulting array.
-     */
-    pub fn face_centers_y(&self, block_index: BlockIndex) -> Array<(f64, f64), Ix2>
-    {
-        use ndarray_ops::{adjacent_mean, cartesian_product2};
-        let (xv, yv) = self.block_vertices(block_index);
-        let xc = adjacent_mean(&xv, Axis(0));
-        return cartesian_product2(xc, yv);
-    }
-
-    /**
-     * @brief      Return the coordinates of the face centered at the given
-     *             index in either Direction::X or Direction::Y. The x-directed
-     *             face with index i=0 is that the left edge of the block, and
-     *             the face at index i=block_size is at the right edge.
-     */
-    pub fn face_center_at(&self, index: BlockIndex, i: i64, j: i64, direction: Direction) -> (f64, f64)
-    {
-        let (x0, y0) = self.block_start(index);
-        let dx = self.cell_spacing_x();
-        let dy = self.cell_spacing_y();
-
-        match direction {
-            Direction::X => (x0 + (i as f64) * dx, y0 + (j as f64 + 0.5) * dy),
-            Direction::Y => (x0 + (i as f64 + 0.5) * dx, y0 + (j as f64) * dy),
-        }
-    }
-
-    pub fn cell_spacing_x(&self) -> f64
-    {
-        self.block_length() / (self.block_size as f64)
-    }
-
-    pub fn cell_spacing_y(&self) -> f64
-    {
-        self.block_length() / (self.block_size as f64)
-    }
-
-    pub fn total_zones(&self) -> usize
-    {
-        self.num_blocks * self.num_blocks * self.block_size * self.block_size
-    }
-
-    pub fn block_indexes(&self) -> Vec<BlockIndex>
-    {
-        (0..self.num_blocks)
-        .map(|i| (0..self.num_blocks)
-        .map(move |j| (i, j)))
-        .flatten()
-        .collect()
-    }
-
-    pub fn neighbor_block_indexes(&self, block_index: BlockIndex) -> [[BlockIndex; 3]; 3]
-    {
-        let b = self.num_blocks;
-        let m = |i, j| (i % b, j % b);
-        let (i, j) = block_index;
-        [
-            [m(i + b - 1, j + b - 1), m(i + b - 1, j + b + 0), m(i + b - 0, j + b + 1)],
-            [m(i + b + 0, j + b - 1), m(i + b + 0, j + b + 0), m(i + b + 0, j + b + 1)],
-            [m(i + b + 1, j + b - 1), m(i + b + 1, j + b + 0), m(i + b + 1, j + b + 1)],
-        ]
-    }
-
-    /**
-     * @brief      Return the cell index at the specified coordinates. The
-     *             coordinates need not belong to this block, so the returned
-     *             indexes can be negative or greater than (or equal to) the
-     *             block size.
-     */
-    pub fn get_cell_index(&self, index: BlockIndex, x: f64, y: f64) -> (i64, i64)
-    {            
-        let (x0, y0) = self.block_start(index);
-        let length   = self.block_length();
-        let float_i  = (x - x0) / length;
-        let float_j  = (y - y0) / length;
-
-        let n = self.block_size as f64;
-        let i = (float_i * n) as i64;
-        let j = (float_j * n) as i64;
-
-        return (i, j);
-    }
-=======
 pub struct State<C: Conserved>
 {
     pub time: f64,
     pub iteration: Rational64,
     pub solution: Vec<BlockSolution<C>>,
->>>>>>> f7bc9e3a
 }
 
 
@@ -384,53 +82,7 @@
 #[derive(Copy, Clone)]
 struct UpdateScheme<H: Hydrodynamics>
 {
-<<<<<<< HEAD
-    type Conserved: Conserved;
-    type Primitive: Primitive;
-
-    fn plm_gradient(&self, theta: f64, a: &Self::Primitive, b: &Self::Primitive, c: &Self::Primitive) -> Self::Primitive;
-    fn to_primitive(&self, u: Self::Conserved) -> Self::Primitive;
-    fn to_conserved(&self, p: Self::Primitive) -> Self::Conserved;
-
-    fn source_terms(
-        &self,
-        solver: &Solver,
-        conserved: Self::Conserved,
-        background_conserved: Self::Conserved,
-        x: f64,
-        y: f64,
-        dt: f64,
-        two_body_state: &OrbitalState) -> [Self::Conserved; 5];
-
-    fn intercell_flux<'a>(
-        &self,
-        solver: &Solver,
-        l: &CellData<'a, Self::Primitive>, 
-        r: &CellData<'a, Self::Primitive>, 
-        f: &(f64, f64), 
-        two_body_state: &kepler_two_body::OrbitalState,
-        axis: Direction) -> Self::Conserved;
-
-    fn intercell_flux_plus_state<'a>(
-        &self,
-        solver: &Solver,
-        l: &CellData<'a, Self::Primitive>, 
-        r: &CellData<'a, Self::Primitive>, 
-        f: &(f64, f64), 
-        two_body_state: &kepler_two_body::OrbitalState,
-        axis: Direction) -> (Self::Conserved, Self::Conserved);
-}
-
-#[derive(Clone, Copy)]
-pub struct Isothermal {
-}
-
-#[derive(Clone, Copy)]
-pub struct Euler {
-    gamma_law_index: f64,
-=======
     hydro: H,
->>>>>>> f7bc9e3a
 }
 
 
@@ -468,31 +120,6 @@
             solution:  self.solution.weighted_average(br, &s0.solution),
         }
     }
-
-    fn intercell_flux_plus_state<'a>(
-        &self,
-        solver: &Solver,
-        l: &CellData<'a, hydro_iso2d::Primitive>, 
-        r: &CellData<'a, hydro_iso2d::Primitive>, 
-        f: &(f64, f64), 
-        two_body_state: &kepler_two_body::OrbitalState,
-        axis: Direction) -> (hydro_iso2d::Conserved, hydro_iso2d::Conserved)
-    {
-        let cs2 = solver.sound_speed_squared(f, &two_body_state);
-        let pl  = *l.pc + *l.gradient_field(axis) * 0.5;
-        let pr  = *r.pc - *r.gradient_field(axis) * 0.5;
-        let nu  = solver.nu;
-        let dim = solver.stress_dim;
-        let tau_x = 0.5 * (l.stress_field(nu, dim, axis, Direction::X) + r.stress_field(nu, dim, axis, Direction::X));
-        let tau_y = 0.5 * (l.stress_field(nu, dim, axis, Direction::Y) + r.stress_field(nu, dim, axis, Direction::Y));
-        let iso2d_axis = match axis {
-            Direction::X => hydro_iso2d::Direction::X,
-            Direction::Y => hydro_iso2d::Direction::Y,
-        };
-        let (uflux, ustate) = hydro_iso2d::riemann_hlle_plus_state(pl, pr, iso2d_axis, cs2);
-        let vflux = hydro_iso2d::Conserved(0.0, -tau_x, -tau_y);
-        (uflux + vflux, ustate)
-    }
 }
 
 
@@ -521,15 +148,6 @@
 }
 
 
-<<<<<<< HEAD
-    // let intercell_flux_state = |l: &CellData, r: &CellData, f: &(f64, f64), axis: Direction| -> (Conserved, Conserved)
-
-    fn plm_gradient(&self, theta: f64, a: &Self::Primitive, b: &Self::Primitive, c: &Self::Primitive) -> Self::Primitive
-    {
-        godunov_core::piecewise_linear::plm_gradient4(theta, a, b, c)
-    }
-=======
->>>>>>> f7bc9e3a
 
 
 // ============================================================================
@@ -550,50 +168,11 @@
             .map(|(s1, s0)| runtime.spawn(async move { s1.weighted_average(br, &s0) }))
             .map(|f| async { f.await.unwrap() });
 
-<<<<<<< HEAD
-    fn intercell_flux<'a>(
-        &self,
-        solver: &Solver,
-        l: &CellData<'a, Self::Primitive>,
-        r: &CellData<'a, Self::Primitive>,
-        _: &(f64, f64),
-        _: &kepler_two_body::OrbitalState,
-        axis: Direction) -> Self::Conserved
-    {       
-        let pl = *l.pc + *l.gradient_field(axis) * 0.5;
-        let pr = *r.pc - *r.gradient_field(axis) * 0.5;
-        let nu    = solver.nu;
-        let dim   = solver.stress_dim;
-        let tau_x = 0.5 * (l.stress_field(nu, dim, axis, Direction::X) + r.stress_field(nu, dim, axis, Direction::X));
-        let tau_y = 0.5 * (l.stress_field(nu, dim, axis, Direction::Y) + r.stress_field(nu, dim, axis, Direction::Y));
-        let vx = l.pc.velocity_x();
-        let vy = l.pc.velocity_y();
-        let viscous_flux = hydro_euler::euler_2d::Conserved(0.0, -tau_x, -tau_y, -(tau_x * vx + tau_y * vy));
-
-        let euler_axis = match axis {
-            Direction::X => hydro_euler::geometry::Direction::X,
-            Direction::Y => hydro_euler::geometry::Direction::Y,
-        };
-        hydro_euler::euler_2d::riemann_hlle(pl, pr, euler_axis, self.gamma_law_index) + viscous_flux
-=======
         State{
             time:      self.time      * (-bf + 1.) + s0.time      * bf,
             iteration: self.iteration * (-br + 1 ) + s0.iteration * br,
             solution: join_all(s_avg).await,
         }
->>>>>>> f7bc9e3a
-    }
-
-    fn intercell_flux_plus_state<'a>(
-        &self,
-        solver: &Solver,
-        l: &CellData<'a, Self::Primitive>, 
-        r: &CellData<'a, Self::Primitive>, 
-        f: &(f64, f64), 
-        two_body_state: &kepler_two_body::OrbitalState,
-        axis: Direction) -> (Self::Conserved, Self::Conserved)
-    {
-        todo!("write riemann_hlle_plus_state in hydro_euler::euler_2d and call here");
     }
 }
 
@@ -642,48 +221,20 @@
 
     }).collect();
 
-    let fv_map: HashMap<_, _> = block_data.iter().map(|block|
-    {
-        let solver = solver.clone();
-        let mesh   = mesh.clone();
-        let pc_map = pc_map.clone();
-        let block  = block.clone();
+    let flux_map: HashMap<_, _> = block_data.iter().map(|block|
+    {
+        let solver      = solver.clone();
+        let mesh        = mesh.clone();
+        let pc_map      = pc_map.clone();
+        let block       = block.clone();
         let block_index = block.index;
 
-<<<<<<< HEAD
-        let fv = async move {
-            let pn = join_3by3(mesh.neighbor_block_indexes(block_index).map(|i| &pc_map[i])).await;
-=======
         let flux = async move {
             let pn = join_3by3(mesh.neighbor_block_indexes(block_index).map_3by3(|i| &pc_map[i])).await;
->>>>>>> f7bc9e3a
             let pe = ndarray_ops::extend_from_neighbor_arrays_2d(&pn, 2, 2, 2, 2);
-            let (fx, fy, vstar_x, vstar_y) = scheme.compute_block_fluxes_and_state(&pe, &block, &solver, time);
-            (fx.to_shared(), fy.to_shared(), vstar_x.to_shared(), vstar_y.to_shared())
-        };
-<<<<<<< HEAD
-        (block_index, runtime.spawn(fv).map(|fv| fv.unwrap()).shared())
-    }).collect();
-
-    let next = state.conserved.iter().zip(state.tracers.iter()).enumerate().map(|(i, (uc, t))|
-    {
-        let block   = block_data[i].clone();
-        let solver  = solver.clone();
-        let mesh    = mesh.clone();
-        let fv_map  = fv_map.clone();
-        let uc      = uc.clone();
-        let tracers = t.clone();
-
-        let ut_vec = async move {
-            let (fx, fy, vstar_x, vstar_y) = if ! solver.need_flux_communication() {
-                fv_map[&block.index].clone().await
-            } else {
-                let fv_n   = join_3by3(mesh.neighbor_block_indexes(block.index).map(|i| &fv_map[i])).await;
-                let fx_n = fv_n.map(|fv| fv.0.clone()); 
-                let fy_n = fv_n.map(|fv| fv.1.clone()); 
-                let vx_n = fv_n.map(|fv| fv.2.clone());
-                let vy_n = fv_n.map(|fv| fv.3.clone());
-=======
+            let (fx, fy) = scheme.compute_block_fluxes(&pe, &block, &solver, time);
+            (fx.to_shared(), fy.to_shared())
+        };
         let flux = runtime.spawn(flux);
         let flux = async {
             flux.await.unwrap()
@@ -707,20 +258,10 @@
                 let flux_n = join_3by3(mesh.neighbor_block_indexes(block.index).map_3by3(|i| &flux_map[i])).await;
                 let fx_n = flux_n.map_3by3(|f| f.0.clone());
                 let fy_n = flux_n.map_3by3(|f| f.1.clone());
->>>>>>> f7bc9e3a
                 let fx_e = ndarray_ops::extend_from_neighbor_arrays_2d(&fx_n, 1, 1, 1, 1);
                 let fy_e = ndarray_ops::extend_from_neighbor_arrays_2d(&fy_n, 1, 1, 1, 1);
-                let vx_e = ndarray_ops::extend_from_neighbor_arrays_2d(&vx_n, 1, 1, 1, 1);
-                let vy_e = ndarray_ops::extend_from_neighbor_arrays_2d(&vy_n, 1, 1, 1, 1);
-                (fx_e.to_shared(), fy_e.to_shared(), vx_e.to_shared(), vy_e.to_shared())
+                (fx_e.to_shared(), fy_e.to_shared())
             };
-<<<<<<< HEAD
-            let u1 = scheme.compute_block_updated_conserved(uc, fx, fy, &block, &solver, &mesh, time, dt).to_shared();
-            let t1 = scheme.compute_block_tracer_update(tracers, vstar_x, vstar_y, block.index, &solver, &mesh, time, dt);
-            (u1, t1)
-        };
-        runtime.spawn(ut_vec).map(|ut| ut.unwrap()).shared() //???
-=======
             scheme.compute_block_updated_solution(solution, fx, fy, &block, &solver, &mesh, time, dt)
         };
         let s1 = runtime.spawn(s1);
@@ -728,116 +269,11 @@
             s1.await.unwrap()
         };
         return s1;
->>>>>>> f7bc9e3a
     });
-    let next_cons_tracers = join_all(next).await;
 
     State {
-        time     : state.time + dt,
+        time: state.time + dt,
         iteration: state.iteration + 1,
-<<<<<<< HEAD
-        conserved: next_cons_tracers.iter().map(|ut| ut.0.clone()).collect(),
-        tracers  : next_cons_tracers.iter().map(|ut| ut.1.clone()).collect(),
-    }
-}
-
-
-
-
-// ============================================================================
-async fn advance_rk1<C, F, U>(state: State<C>, update: U, _runtime: &tokio::runtime::Runtime) -> State<C>
-    where
-    C: Conserved,
-    U: Fn(State<C>) -> F,
-    F: std::future::Future<Output=State<C>>
-{
-    update(state).await
-}
-
-
-
-
-// ============================================================================
-async fn advance_rk2<C, F, U>(state: State<C>, update: U, runtime: &tokio::runtime::Runtime) -> State<C>
-    where
-    C: 'static + Conserved,
-    U: Fn(State<C>) -> F,
-    F: std::future::Future<Output=State<C>>
-{
-    let b1 = Rational64::new(1, 2);
-
-    let s1 = state.clone();
-    let s1 = update(s1).await;
-    let s1 = update(s1).await.weighted_average(b1, &state, runtime).await;
-    s1
-}
-
-
-
-
-// ============================================================================
-async fn advance_rk3<C, F, U>(state: State<C>, update: U, runtime: &tokio::runtime::Runtime) -> State<C>
-    where
-    C: 'static + Conserved,
-    U: Fn(State<C>) -> F,
-    F: std::future::Future<Output=State<C>>
-{
-    let b1 = Rational64::new(3, 4);
-    let b2 = Rational64::new(1, 3);
-
-    let s1 = state.clone();
-    let s1 = update(s1).await;
-    let s1 = update(s1).await.weighted_average(b1, &state, runtime).await;
-    let s1 = update(s1).await.weighted_average(b2, &state, runtime).await;
-    s1
-}
-
-
-
-
-// ============================================================================
-async fn rebin_tracers_tokio<C: Conserved, F: std::future::Future<Output=State<C>>>(
-    state: State<C>,
-    mesh : &Mesh,
-    block_data: &Vec<BlockData<C>>,
-    runtime: &tokio::runtime::Runtime) -> State<C>
-{
-    // use futures::future::join_all;
-
-    // let tracer_map: HashMap<_, _> = state.tracers.iter().zip(block_data).map(|(t, block)|
-    // {
-    //     let block_index = block.index;
-    //     let tracers_on_off = async move {
-    //         let (my_tracers, their_tracers) = tracers_on_and_off_block(t.to_vec(), &mesh, block_index);
-    //         (Arc::new(my_tracers), Arc::new(their_tracers))
-    //     };
-    //     (block_index, runtime.spawn(tracers_on_off).map(|tof| tof.1.unwrap()).shared())
-    // }).collect();
-
-    // let new_tracers = state.tracers.iter().zip(block_data).map(|(t, block)|
-    // {
-    //     let block_index = block.index;
-    //     let tracers = async move {
-    //         let tr_n = join_3by3(mesh.neighbor_block_indexes(block.index).map(|i| &tracer_map[i])).await;
-    //         Arc::new(push_new_tracers(t.to_vec(), tr_n, mesh, block_index))
-    //     };
-    //     runtime.spawn(tracers).map(|t| t.unwrap()).shared()
-    // });
-
-    // State {
-    //     time: state.time,
-    //     iteration: state.iteration,
-    //     conserved: state.conserved,
-    //     tracers: join_all(new_tracers).await,
-    // }
-    panic!();
-}
-
-
-
-
-// ============================================================================
-=======
         solution: join_all(s1_vec).await
     }
 }
@@ -846,7 +282,6 @@
 
 
 // ============================================================================
->>>>>>> f7bc9e3a
 pub fn advance_tokio<H: 'static + Hydrodynamics>(
     mut state:  State<H::Conserved>,
     hydro:      H,
@@ -860,17 +295,7 @@
     let update = |state| advance_tokio_rk(state, hydro, block_data, mesh, solver, dt, runtime);
 
     for _ in 0..fold {
-<<<<<<< HEAD
-        // state = runtime.block_on(rebin_tracers_tokio(state, &mesh, block_data, runtime));
-        state = match solver.rk_order {
-            1 => runtime.block_on(advance_rk1(state, update, runtime)),
-            2 => runtime.block_on(advance_rk2(state, update, runtime)),
-            3 => runtime.block_on(advance_rk3(state, update, runtime)),
-            _ => panic!("illegal RK order {}", solver.rk_order),
-        }
-=======
         state = runtime.block_on(solver.runge_kutta().advance_async(state, update, runtime));
->>>>>>> f7bc9e3a
     }
     return state;
 }
@@ -879,57 +304,6 @@
 
 
 // ============================================================================
-<<<<<<< HEAD
-impl<C: 'static + Conserved> State<C>
-{
-    async fn weighted_average(self, br: Rational64, s0: &State<C>, runtime: &tokio::runtime::Runtime) -> State<C>
-    {
-        // use num::ToPrimitive;
-        // use futures::future::FutureExt;
-        // use futures::future::join_all;
-
-        // let bf = br.to_f64().unwrap();
-
-        // let u_avg = self.conserved
-        //     .iter()
-        //     .zip(&s0.conserved)
-        //     .map(|(u1, u2)| {
-        //         let u1 = u1.clone();
-        //         let u2 = u2.clone();
-        //         runtime.spawn(async move { u1 * (-bf + 1.) + u2 * bf }).map(|u| u.unwrap())
-        //     });
-
-        // let tr_avg = self.tracers
-        //     .iter()
-        //     .zip(&s0.tracers)
-        //     .map(|(t1, t2)| {
-        //         let t1 = t1.clone();
-        //         let t2 = t2.clone();
-        //         runtime.spawn(async move {t1.into_iter().zip(t2.into_iter()).map(|(t1, t2)| t1 * (-bf + 1.) + t2 * bf)}).map(|t| t.unwrap())
-        //     });
-
-        // State{
-        //     time:      self.time      * (-bf + 1.) + s0.time      * bf,
-        //     iteration: self.iteration * (-br + 1 ) + s0.iteration * br,
-        //     conserved: join_all(u_avg).await,
-        //     tracers  : join_all(tr_avg).await,
-        // }
-        panic!();
-    }
-}
-
-
-
-
-// ============================================================================
-#[derive(Copy, Clone)]
-struct UpdateScheme<H: Hydrodynamics>
-{
-    hydro: H,
-}
-
-=======
->>>>>>> f7bc9e3a
 impl<H: Hydrodynamics> UpdateScheme<H>
 {
     fn new(hydro: H) -> Self
@@ -983,62 +357,7 @@
         (fx, fy)
     }
 
-<<<<<<< HEAD
-    fn compute_block_fluxes_and_state(
-        &self,
-        pe:     &Array<H::Primitive, Ix2>,
-        block:  &BlockData<H::Conserved>,
-        solver: &Solver,
-        time:   f64) -> (Array<H::Conserved, Ix2>, Array<H::Conserved, Ix2>, Array<f64, Ix2>, Array<f64, Ix2>)
-    {
-        use ndarray::{s, azip};
-        use ndarray_ops::{map_stencil3};
-
-        let two_body_state = solver.orbital_elements.orbital_state_from_time(time);
-
-        // ========================================================================
-        let gx = map_stencil3(&pe, Axis(0), |a, b, c| self.hydro.plm_gradient(solver.plm, a, b, c));
-        let gy = map_stencil3(&pe, Axis(1), |a, b, c| self.hydro.plm_gradient(solver.plm, a, b, c));
-        let xf = &block.face_centers_x;
-        let yf = &block.face_centers_y;
-
-        // ============================================================================
-        let cell_data = azip![
-            pe.slice(s![1..-1,1..-1]),
-            gx.slice(s![ ..  ,1..-1]),
-            gy.slice(s![1..-1, ..  ])]
-        .apply_collect(CellData::new);
-        
-        // ============================================================================
-        let flux_and_vx = |(f, u): (H::Conserved, H::Conserved)| (f, self.hydro.to_primitive(u).velocity_x());
-        let flux_and_vy = |(f, u): (H::Conserved, H::Conserved)| (f, self.hydro.to_primitive(u).velocity_y());
-
-        // ============================================================================
-        let fv_x = azip![
-            cell_data.slice(s![..-1,1..-1]),
-            cell_data.slice(s![ 1..,1..-1]),
-            xf]
-        .apply_collect(|l, r, f| flux_and_vx(self.hydro.intercell_flux_plus_state(&solver, l, r, f, &two_body_state, Direction::X)));
-
-        // ============================================================================
-        let fv_y = azip![
-            cell_data.slice(s![1..-1,..-1]),
-            cell_data.slice(s![1..-1, 1..]),
-            yf]
-        .apply_collect(|l, r, f| flux_and_vy(self.hydro.intercell_flux_plus_state(&solver, l, r, f, &two_body_state, Direction::Y)));
-
-        let fx      = fv_x.map(|fv| fv.0);
-        let fy      = fv_y.map(|fv| fv.0);
-        let vstar_x = fv_x.map(|fv| fv.1);
-        let vstar_y = fv_y.map(|fv| fv.1);
-
-        (fx, fy, vstar_x, vstar_y)
-    }
-
-    fn compute_block_updated_conserved(
-=======
     fn compute_block_updated_solution(
->>>>>>> f7bc9e3a
         &self,
         solution: BlockSolution<H::Conserved>,
         fx:       ArcArray<H::Conserved, Ix2>,
@@ -1117,44 +436,15 @@
         };
         return s1;
     }
-
-    fn compute_block_tracer_update(
-        &self,
-        tracers:  Vec<Tracer>, //make Arc?
-        vstar_x:  ArcArray<f64, Ix2>,
-        vstar_y:  ArcArray<f64, Ix2>,
-        index:    BlockIndex,
-        solver:   &Solver,
-        mesh:     &Mesh,
-        time:     f64,
-        dt:       f64) -> Vec<Tracer>
-    {
-        if !solver.need_flux_communication() {
-            panic!();
-        }
-        tracers.into_iter()
-               .map(|t| update_tracers(t, &mesh, index, &vstar_x.to_owned(), &vstar_y.to_owned(), 1, dt))
-               .collect()
-    }
-}
-
-<<<<<<< HEAD
-
-
-
-
-
-
-
-// *
-//  * The code below advances the state using the old message-passing
-//  * parallelization strategy based on channels. I would prefer to either
-//  * deprecate it, since it duplicates msot of the update scheme, and will
-//  * thus need to be kept in sync manually as the scheme evolves. The only
-//  * reason to retain it is for benchmarking purposes.
- 
-
-=======
+}
+
+
+
+
+
+
+
+
 /**
  * The code below advances the state using the old message-passing
  * parallelization strategy based on channels. I would prefer to either
@@ -1223,37 +513,10 @@
     }
     *solution = state.solution;
 }
->>>>>>> f7bc9e3a
-
-
-
-// // ============================================================================
-// fn advance_channels_internal_block<H: Hydrodynamics>(
-//     state:      BlockState<H::Conserved>,
-//     hydro:      H,
-//     block_data: &BlockData<H::Conserved>,
-//     solver:     &Solver,
-//     mesh:       &Mesh,
-//     sender:     &crossbeam::Sender<Array<H::Primitive, Ix2>>,
-//     receiver:   &crossbeam::Receiver<NeighborPrimitiveBlock<H::Primitive>>,
-//     dt:         f64) -> BlockState<H::Conserved>
-// {
-//     let scheme = UpdateScheme::new(hydro);
-
-<<<<<<< HEAD
-//     sender.send(scheme.compute_block_primitive(state.conserved.clone())).unwrap();
-
-//     let pe = ndarray_ops::extend_from_neighbor_arrays_2d(&receiver.recv().unwrap(), 2, 2, 2, 2);
-//     let (fx, fy) = scheme.compute_block_fluxes(&pe, block_data, solver, state.time);
-//     let u1 = scheme.compute_block_updated_conserved(state.conserved, fx.to_shared(), fy.to_shared(), block_data, solver, mesh, state.time, dt);
-
-//     BlockState::<H::Conserved>{
-//         time: state.time + dt,
-//         iteration: state.iteration + 1,
-//         conserved: u1.to_shared(),
-//     }
-// }
-=======
+
+
+
+
 // ============================================================================
 pub fn advance_channels<H: Hydrodynamics>(
     state: &mut State<H::Conserved>,
@@ -1279,12 +542,10 @@
         {
             let (their_s, my_r) = crossbeam::channel::unbounded();
             let (my_s, their_r) = crossbeam::channel::unbounded();
->>>>>>> f7bc9e3a
-
-
-<<<<<<< HEAD
-
-=======
+
+            senders.push(my_s);
+            receivers.push(my_r);
+
             scope.spawn(move |_| advance_channels_internal(solution, time, hydro, block, solver, mesh, &their_s, &their_r, dt, fold));
         }
 
@@ -1306,185 +567,9 @@
                     .unwrap();
                 }
             }
->>>>>>> f7bc9e3a
-
-// // ============================================================================
-// fn advance_channels_internal<H: Hydrodynamics>(
-//     conserved:  &mut ArcArray<H::Conserved, Ix2>,
-//     tracers:    &mut Vec<Tracer>,
-//     hydro:      H,
-//     block_data: &BlockData<H::Conserved>,
-//     solver:     &Solver,
-//     mesh:       &Mesh,
-//     sender:     &crossbeam::Sender<Array<H::Primitive, Ix2>>,
-//     receiver:   &crossbeam::Receiver<NeighborPrimitiveBlock<H::Primitive>>,
-//     time:       f64,
-//     dt:         f64,
-//     fold:       usize)
-// {
-//     use std::convert::TryFrom;
-
-//     let update = |state| advance_channels_internal_block(state, hydro, block_data, solver, mesh, sender, receiver, dt);
-    
-//     let mut solution = HydroState {
-//         time: time,
-//         iteration: Rational64::new(0, 1),
-//         conserved: conserved.clone(),
-//     };
-
-//     let mut state = BlockState {
-//         solution: solution,
-//         tracers : tracers.to_vec(),
-//     };
-
-//     let rk_order = runge_kutta::RungeKuttaOrder::try_from(solver.rk_order).unwrap();
-
-//     for _ in 0..fold
-//     {
-//         state = rebin_tracers(state, &mesh, &senders.2, &receivers.2, block_data.index);
-//         state = rk_order.advance(state, update);
-//     }
-
-//     *conserved = state.solution.conserved;
-//     *tracers   = state.tracers;
-// }
-
-
-
-
-// // ============================================================================
-// pub fn advance_channels<H: Hydrodynamics>(
-//     state: &mut State<H::Conserved>,
-//     hydro: H,
-//     block_data: &Vec<BlockData<H::Conserved>>,
-//     mesh: &Mesh,
-//     solver: &Solver,
-//     dt: f64,
-//     fold: usize)
-// {
-//     if solver.need_flux_communication() {
-//         todo!("flux communication with message-passing parallelization");
-//     }
-
-//     crossbeam::scope(|scope|
-//     {
-//         let time = state.time;
-
-//         let mut prim_sends = Vec::new();
-//         let mut prim_recvs = Vec::new();
-//         let mut block_primitive = HashMap::new();
-
-//         let mut flux_sends = Vec::new();
-//         let mut flux_recvs = Vec::new();
-//         let mut block_fluxes = HashMap::new();
-
-//         let mut tracer_sends = Vec::new();
-//         let mut tracer_recvs = Vec::new();
-//         let mut block_tracers = HashMap::new();
-
-//         for (i, (u, t)) in state.conserved.iter_mut().zip(state.tracers.iter_mut()).enumerate()
-//         {
-//             // ================================================================
-//             let (their_prim_s, my_prim_r) = crossbeam::channel::unbounded();
-//             let (my_prim_s, their_prim_r) = crossbeam::channel::unbounded();
-//             prim_sends.push(my_prim_s);
-//             prim_recvs.push(my_prim_r);
-
-//             // ================================================================
-//             let (their_flux_s, my_flux_r) = crossbeam::channel::unbounded();
-//             let (my_flux_s, their_flux_r) = crossbeam::channel::unbounded();
-//             flux_sends.push(my_flux_s);
-//             flux_recvs.push(my_flux_r);
-
-//             // ================================================================
-//             let (their_tr_s, my_tr_r) = crossbeam::channel::unbounded();
-//             let (my_tr_s, their_tr_r) = crossbeam::channel::unbounded();            
-//             tracer_sends.push(my_tr_s);
-//             tracer_recvs.push(my_tr_r);
-
-//             // ================================================================
-//             let their_sends = (their_prim_s, their_flux_s, their_tr_s);
-//             let their_recvs = (their_prim_r, their_flux_r, their_tr_r);
-
-//             // ================================================================
-//             let b = &block_data[i];
-//             // scope.spawn(move |_| advance_internal_rk(u, t, b, solver, mesh, &their_sends, &their_recvs, time, dt, fold));
-//             scope.spawn(move |_| advance_channels_internal(u, t, hydro, b, solver, mesh, &their_s, &their_r, time, dt, fold));
-//         }
-
-//         for _ in 0..fold
-//         {
-//             // ============================================================
-//             for (block_data, r) in block_data.iter().zip(tracer_recvs.iter())
-//             {
-//                 block_tracers.insert(block_data.index, Arc::new(r.recv().unwrap()));
-//             }
-
-//             for (block_data, s) in block_data.iter().zip(tracer_sends.iter())
-//             {
-//                 s.send(mesh.neighbor_block_indexes(block_data.index).map(|i| block_tracers
-//                     .get(i)
-//                     .unwrap()
-//                     .clone()))
-//                 .unwrap();
-//             }
-
-//             // ============================================================
-//             for _ in 0..solver.rk_order
-//             {
-//                 for (block_data, r) in block_data.iter().zip(prim_recvs.iter())
-//                 {
-//                     block_primitive.insert(block_data.index, r.recv().unwrap().to_shared());
-//                 }
-
-//                 for (block_data, s) in block_data.iter().zip(prim_sends.iter())
-//                 {
-//                     s.send(mesh.neighbor_block_indexes(block_data.index).map(|i| block_primitive
-//                         .get(i)
-//                         .unwrap()
-//                         .clone()))
-//                     .unwrap();                    
-//                 }
-
-//                 for (block_data, r) in block_data.iter().zip(flux_recvs.iter())
-//                 {
-//                     let (fu_x, fu_y) = r.recv().unwrap();
-//                     block_fluxes.insert(block_data.index, (fu_x.to_shared(), fu_y.to_shared()));
-//                 }
-
-//                 for (block_data, s) in block_data.iter().zip(flux_sends.iter())
-//                 {
-//                     let flux_neighbors = (mesh.neighbor_block_indexes(block_data.index).map(|i| block_fluxes.get(i).unwrap().clone().0),
-//                                           mesh.neighbor_block_indexes(block_data.index).map(|i| block_fluxes.get(i).unwrap().clone().1));
-//                     s.send(flux_neighbors).unwrap();
-//                 }
-//             }
-
-//             state.iteration += 1;
-//             state.time += dt;
-//         }
-//     }).unwrap();
-// }
-// 
-// 
-// 
-// 
-// // ============================================================================
-// pub fn rebin_tracers_channels<H: Hydrodynamics>(
-//     state   : BlockState<H::Conserved>, 
-//     mesh    : &Mesh, 
-//     sender  : &crossbeam::Sender<Vec<Tracer>>, 
-//     receiver: &crossbeam::Receiver<NeighborTracerVecs>,
-//     block_index: BlockIndex) -> BlockState<H::Conserved>
-// {
-//     let (my_tracers, their_tracers) = tracers_on_and_off_block(state.tracers, &mesh, block_index);
-
-//     sender.send(their_tracers).unwrap();   
-
-//     let neigh_tracers = receiver.recv().unwrap();
-
-//     return BlockState{
-//         solution: state.solution,
-//         tracers : push_new_tracers(my_tracers, neigh_tracers, &mesh, block_index),
-//     };
-// }
+
+            state.iteration += 1;
+            state.time += dt;
+        }
+    }).unwrap();
+}