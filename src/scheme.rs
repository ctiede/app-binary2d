use std::future::Future;
use std::collections::HashMap;
use num::rational::Rational64;
use num::ToPrimitive;
use ndarray::{Axis, Array, ArcArray, Ix2};
use ndarray_ops::MapArray3by3;
use godunov_core::runge_kutta;
use kepler_two_body::OrbitalElements;

use crate::physics::{
    Direction,
    CellData,
    ItemizedChange,
    Solver,
};

use crate::mesh::{
    Mesh,
    BlockIndex,
};

use crate::traits::{
    Hydrodynamics,
    Conserved,
    ItemizeData,
};




// ============================================================================
#[derive(Clone)]
pub struct BlockData<C: Conserved>
{
    pub initial_conserved: ArcArray<C, Ix2>,
    pub cell_centers:      ArcArray<(f64, f64), Ix2>,
    pub face_centers_x:    ArcArray<(f64, f64), Ix2>,
    pub face_centers_y:    ArcArray<(f64, f64), Ix2>,
    pub index:             BlockIndex,
}




// ============================================================================
#[derive(Clone)]
pub struct BlockSolution<C: Conserved>
{
    pub conserved: ArcArray<C, Ix2>,
    pub integrated_source_terms: ItemizedChange<C>,
    pub orbital_elements_change: ItemizedChange<OrbitalElements>,
}




// ============================================================================
#[derive(Clone)]
struct BlockState<C: Conserved>
{
    pub time: f64,
    pub iteration: Rational64,
    pub solution: BlockSolution<C>,
}




// ============================================================================
#[derive(Clone)]
pub struct State<C: Conserved>
{
    pub time: f64,
    pub iteration: Rational64,
    pub solution: Vec<BlockSolution<C>>,
}




// ============================================================================
#[derive(Copy, Clone)]
struct UpdateScheme<H: Hydrodynamics>
{
    hydro: H,
}




// ============================================================================
impl<C: ItemizeData> runge_kutta::WeightedAverage for ItemizedChange<C>
{
    fn weighted_average(self, br: Rational64, s0: &Self) -> Self
    {
        let bf = br.to_f64().unwrap();
        Self{
            sink1:   self.sink1   * (-bf + 1.) + s0.sink1   * bf,
            sink2:   self.sink2   * (-bf + 1.) + s0.sink2   * bf,
            grav1:   self.grav1   * (-bf + 1.) + s0.grav1   * bf,
            grav2:   self.grav2   * (-bf + 1.) + s0.grav2   * bf,
            buffer:  self.buffer  * (-bf + 1.) + s0.buffer  * bf,
            cooling: self.cooling * (-bf + 1.) + s0.cooling * bf,
        }        
    }
}




// ============================================================================
impl<C: Conserved> runge_kutta::WeightedAverage for BlockState<C>
{
    fn weighted_average(self, br: Rational64, s0: &Self) -> Self
    {
        let bf = br.to_f64().unwrap();
        Self{
            time:      self.time      * (-bf + 1.) + s0.time      * bf,
            iteration: self.iteration * (-br + 1 ) + s0.iteration * br,
            solution:  self.solution.weighted_average(br, &s0.solution),
        }
    }
}




// ============================================================================
<<<<<<< HEAD
#[derive(Clone)]
pub struct Mesh
{
    pub num_blocks: usize,
    pub block_size: usize,
    pub domain_radius: f64,
}

impl Mesh
{
    pub fn block_length(&self) -> f64
    {
        2.0 * self.domain_radius / (self.num_blocks as f64)
    }

    pub fn block_start(&self, block_index: BlockIndex) -> (f64, f64)
    {
        (
            -self.domain_radius + (block_index.0 as f64) * self.block_length(),
            -self.domain_radius + (block_index.1 as f64) * self.block_length(),
        )
    }

    pub fn block_vertices(&self, block_index: BlockIndex) -> (Array<f64, Ix1>, Array<f64, Ix1>)
    {
        let start = self.block_start(block_index);
        let xv = Array::linspace(start.0, start.0 + self.block_length(), self.block_size + 1);
        let yv = Array::linspace(start.1, start.1 + self.block_length(), self.block_size + 1);
        (xv, yv)
    }

    pub fn cell_centers(&self, block_index: BlockIndex) -> Array<(f64, f64), Ix2>
    {
        use ndarray_ops::{adjacent_mean, cartesian_product2};
        let (xv, yv) = self.block_vertices(block_index);
        let xc = adjacent_mean(&xv, Axis(0));
        let yc = adjacent_mean(&yv, Axis(0));
        return cartesian_product2(xc, yc);
    }

    pub fn face_centers_x(&self, block_index: BlockIndex) -> Array<(f64, f64), Ix2>
    {
        use ndarray_ops::{adjacent_mean, cartesian_product2};
        let (xv, yv) = self.block_vertices(block_index);
        let yc = adjacent_mean(&yv, Axis(0));
        return cartesian_product2(xv, yc);
    }

    pub fn face_centers_y(&self, block_index: BlockIndex) -> Array<(f64, f64), Ix2>
    {
        use ndarray_ops::{adjacent_mean, cartesian_product2};
        let (xv, yv) = self.block_vertices(block_index);
        let xc = adjacent_mean(&xv, Axis(0));
        return cartesian_product2(xc, yv);
    }

    pub fn cell_spacing_x(&self) -> f64
    {
        self.block_length() / (self.block_size as f64)
    }

    pub fn cell_spacing_y(&self) -> f64
    {
        self.block_length() / (self.block_size as f64)
    }

    pub fn total_zones(&self) -> usize
    {
        self.num_blocks * self.num_blocks * self.block_size * self.block_size
    }

    pub fn block_indexes(&self) -> Vec<BlockIndex>
    {
        (0..self.num_blocks)
        .map(|i| (0..self.num_blocks)
        .map(move |j| (i, j)))
        .flatten()
        .collect()
    }

    pub fn neighbor_block_indexes(&self, block_index: BlockIndex) -> [[BlockIndex; 3]; 3]
    {
        let b = self.num_blocks;
        let m = |i, j| (i % b, j % b);
        let (i, j) = block_index;
        [
            [m(i + b - 1, j + b - 1), m(i + b - 1, j + b + 0), m(i + b - 0, j + b + 1)],
            [m(i + b + 0, j + b - 1), m(i + b + 0, j + b + 0), m(i + b + 0, j + b + 1)],
            [m(i + b + 1, j + b - 1), m(i + b + 1, j + b + 0), m(i + b + 1, j + b + 1)],
        ]
    }
}




// ============================================================================
pub trait Hydrodynamics: Copy + Send
{
    type Conserved: Conserved;
    type Primitive: Primitive;

    fn plm_gradient(&self, theta: f64, a: &Self::Primitive, b: &Self::Primitive, c: &Self::Primitive) -> Self::Primitive;
    fn to_primitive(&self, u: Self::Conserved) -> Self::Primitive;
    fn to_conserved(&self, p: Self::Primitive) -> Self::Conserved;

    fn source_terms(
        &self,
        solver: &Solver,
        conserved: Self::Conserved,
        background_conserved: Self::Conserved,
        x: f64,
        y: f64,
        dt: f64,
        two_body_state: &OrbitalState) -> ItemizedChange<Self::Conserved>;

    fn intercell_flux<'a>(
        &self,
        solver: &Solver,
        l: &CellData<'a, Self::Primitive>,
        r: &CellData<'a, Self::Primitive>,
        f: &(f64, f64),
        two_body_state: &kepler_two_body::OrbitalState,
        axis: Direction) -> Self::Conserved;
}

#[derive(Clone, Copy)]
pub struct Isothermal {
}

#[derive(Clone, Copy)]
pub struct Euler {
    pub gamma_law_index: f64,
}




// ============================================================================
impl Isothermal
{
    pub fn new() -> Self
    {
        Self{}
    }
}

impl Hydrodynamics for Isothermal
=======
impl<C: Conserved> runge_kutta::WeightedAverage for BlockSolution<C>
>>>>>>> 05325eee
{
    fn weighted_average(self, br: Rational64, s0: &Self) -> Self
    {
        let s1 = self;
        let bf = br.to_f64().unwrap();
        let u0 = s0.conserved.clone();
        let u1 = s1.conserved.clone();
        let t0 = &s0.integrated_source_terms;
        let t1 = &s1.integrated_source_terms;
        let e0 = &s0.orbital_elements_change;
        let e1 = &s1.orbital_elements_change;

        BlockSolution{
            conserved: u1 * (-bf + 1.) + u0 * bf,
            integrated_source_terms: t1.weighted_average(br, t0),
            orbital_elements_change: e1.weighted_average(br, e0),
        }
    }
}




// ============================================================================
#[async_trait::async_trait]
impl<C: Conserved> runge_kutta::WeightedAverageAsync for State<C>
{
    type Runtime = tokio::runtime::Runtime;
    async fn weighted_average(self, br: Rational64, s0: &Self, runtime: &Self::Runtime) -> Self
    {
        use futures::future::join_all;
        use godunov_core::runge_kutta::WeightedAverage;

        let bf = br.to_f64().unwrap();
        let s_avg = self.solution
            .into_iter()
            .zip(&s0.solution)
            .map(|(s1, s0)| (s1, s0.clone()))
            .map(|(s1, s0)| runtime.spawn(async move { s1.weighted_average(br, &s0) }))
            .map(|f| async { f.await.unwrap() });

        State{
            time:      self.time      * (-bf + 1.) + s0.time      * bf,
            iteration: self.iteration * (-br + 1 ) + s0.iteration * br,
            solution: join_all(s_avg).await,
        }
    }
}




// ============================================================================
async fn join_3by3<T: Clone + Future>(a: [[&T; 3]; 3]) -> [[T::Output; 3]; 3]
{
    [
        [a[0][0].clone().await, a[0][1].clone().await, a[0][2].clone().await],
        [a[1][0].clone().await, a[1][1].clone().await, a[1][2].clone().await],
        [a[2][0].clone().await, a[2][1].clone().await, a[2][2].clone().await],
    ]
}




// ============================================================================
async fn advance_tokio_rk<H: 'static + Hydrodynamics>(
    state: State<H::Conserved>,
    hydro: H,
    block_data: &Vec<BlockData<H::Conserved>>,
    mesh: &Mesh,
    solver: &Solver,
    dt: f64,
    runtime: &tokio::runtime::Runtime) -> State<H::Conserved>
{
    use futures::future::{FutureExt, join_all};

    let scheme = UpdateScheme::new(hydro);
    let time = state.time;

    let pc_map: HashMap<_, _> = state.solution.iter().zip(block_data).map(|(solution, block)|
    {
        let uc = solution.conserved.clone();
        let primitive = async move {
            scheme.compute_block_primitive(uc).to_shared()
        };
        let primitive = runtime.spawn(primitive);
        let primitive = async {
            primitive.await.unwrap()
        };
        return (block.index, primitive.shared());

    }).collect();

    let flux_map: HashMap<_, _> = block_data.iter().map(|block|
    {
        let solver      = solver.clone();
        let mesh        = mesh.clone();
        let pc_map      = pc_map.clone();
        let block       = block.clone();
        let block_index = block.index;

        let flux = async move {
            let pn = join_3by3(mesh.neighbor_block_indexes(block_index).map_3by3(|i| &pc_map[i])).await;
            let pe = ndarray_ops::extend_from_neighbor_arrays_2d(&pn, 2, 2, 2, 2);
            let (fx, fy) = scheme.compute_block_fluxes(&pe, &block, &solver, time);
            (fx.to_shared(), fy.to_shared())
        };
        let flux = runtime.spawn(flux);
        let flux = async {
            flux.await.unwrap()
        };
        return (block_index, flux.shared());

    }).collect();

    let s1_vec = state.solution.iter().zip(block_data).map(|(solution, block)|
    {
        let solver   = solver.clone();
        let mesh     = mesh.clone();
        let flux_map = flux_map.clone();
        let block    = block.clone();
        let solution = solution.clone();

        let s1 = async move {
            let (fx, fy) = if ! solver.need_flux_communication() {
                flux_map[&block.index].clone().await
            } else {
                let flux_n = join_3by3(mesh.neighbor_block_indexes(block.index).map_3by3(|i| &flux_map[i])).await;
                let fx_n = flux_n.map_3by3(|f| f.0.clone());
                let fy_n = flux_n.map_3by3(|f| f.1.clone());
                let fx_e = ndarray_ops::extend_from_neighbor_arrays_2d(&fx_n, 1, 1, 1, 1);
                let fy_e = ndarray_ops::extend_from_neighbor_arrays_2d(&fy_n, 1, 1, 1, 1);
                (fx_e.to_shared(), fy_e.to_shared())
            };
            scheme.compute_block_updated_solution(solution, fx, fy, &block, &solver, &mesh, time, dt)
        };
        let s1 = runtime.spawn(s1);
        let s1 = async {
            s1.await.unwrap()
        };
        return s1;
    });

    State {
        time: state.time + dt,
        iteration: state.iteration + 1,
        solution: join_all(s1_vec).await
    }
}




// ============================================================================
pub fn advance_tokio<H: 'static + Hydrodynamics>(
    mut state:  State<H::Conserved>,
    hydro:      H,
    block_data: &Vec<BlockData<H::Conserved>>,
    mesh:       &Mesh,
    solver:     &Solver,
    dt:         f64,
    fold:       usize,
    runtime:    &tokio::runtime::Runtime) -> State<H::Conserved>
{
    let update = |state| advance_tokio_rk(state, hydro, block_data, mesh, solver, dt, runtime);

    for _ in 0..fold {
        state = runtime.block_on(solver.runge_kutta().advance_async(state, update, runtime));
    }
    return state;
}




// ============================================================================
impl<H: Hydrodynamics> UpdateScheme<H>
{
    fn new(hydro: H) -> Self
    {
        Self{hydro: hydro}
    }

    fn compute_block_primitive(&self, conserved: ArcArray<H::Conserved, Ix2>) -> Array<H::Primitive, Ix2>
    {
        conserved.mapv(|u| self.hydro.to_primitive(u))
    }

    fn compute_block_fluxes(
        &self,
        pe:     &Array<H::Primitive, Ix2>,
        block:  &BlockData<H::Conserved>,
        solver: &Solver,
        time:   f64) -> (Array<H::Conserved, Ix2>, Array<H::Conserved, Ix2>)
    {
        use ndarray::{s, azip};
        use ndarray_ops::{map_stencil3};

        // ========================================================================
        let two_body_state = solver.orbital_elements.orbital_state_from_time(time);
        let gx = map_stencil3(&pe, Axis(0), |a, b, c| self.hydro.plm_gradient(solver.plm, a, b, c));
        let gy = map_stencil3(&pe, Axis(1), |a, b, c| self.hydro.plm_gradient(solver.plm, a, b, c));
        let xf = &block.face_centers_x;
        let yf = &block.face_centers_y;

        // ============================================================================
        let cell_data = azip![
            pe.slice(s![1..-1,1..-1]),
            gx.slice(s![ ..  ,1..-1]),
            gy.slice(s![1..-1, ..  ])]
        .apply_collect(CellData::new);

        // ============================================================================
        let fx = azip![
            cell_data.slice(s![..-1,1..-1]),
            cell_data.slice(s![ 1..,1..-1]),
            xf]
        .apply_collect(|l, r, f| self.hydro.intercell_flux(&solver, l, r, f, &two_body_state, Direction::X));

        // ============================================================================
        let fy = azip![
            cell_data.slice(s![1..-1,..-1]),
            cell_data.slice(s![1..-1, 1..]),
            yf]
        .apply_collect(|l, r, f| self.hydro.intercell_flux(&solver, l, r, f, &two_body_state, Direction::Y));

        (fx, fy)
    }

    fn compute_block_updated_solution(
        &self,
        solution: BlockSolution<H::Conserved>,
        fx:       ArcArray<H::Conserved, Ix2>,
        fy:       ArcArray<H::Conserved, Ix2>,
        block:    &BlockData<H::Conserved>,
        solver:   &Solver,
        mesh:     &Mesh,
        time:     f64,
        dt:       f64) -> BlockSolution<H::Conserved>
    {
        let dx = mesh.cell_spacing_x();
        let dy = mesh.cell_spacing_y();
        let two_body_state = solver.orbital_elements.orbital_state_from_time(time);

        let s1 = if ! solver.low_mem {
            use ndarray::{s, azip};

            let itemized_sources = azip![
                &solution.conserved,
                &block.initial_conserved,
                &block.cell_centers]
            .apply_collect(|&u, &u0, &(x, y)| self.hydro.source_terms(&solver, u, u0, x, y, dt, &two_body_state));

            let sources = itemized_sources.map(ItemizedChange::total);
            let ds = itemized_sources.fold(ItemizedChange::zeros(), |a, b| a.add(b)).mul(dx * dy);
            let de = ds.perturbation(time, solver.orbital_elements);

            let du = if solver.need_flux_communication() {
                azip![
                    fx.slice(s![1..-2, 1..-1]),
                    fx.slice(s![2..-1, 1..-1]),
                    fy.slice(s![1..-1, 1..-2]),
                    fy.slice(s![1..-1, 2..-1])]
            } else {
                azip![
                    fx.slice(s![..-1,..]),
                    fx.slice(s![ 1..,..]),
                    fy.slice(s![..,..-1]),
                    fy.slice(s![.., 1..])]
            }.apply_collect(|&a, &b, &c, &d| ((b - a) / dx + (d - c) / dy) * -dt);

            BlockSolution{
                conserved: solution.conserved + du + sources,
                integrated_source_terms: solution.integrated_source_terms.add(&ds),
                orbital_elements_change: solution.orbital_elements_change.add(&de),
            }
        } else {

            let mut ds = ItemizedChange::zeros();

            let u1 = ArcArray::from_shape_fn(solution.conserved.dim(), |i| {
                let m = if solver.need_flux_communication() {
                    (i.0 + 1, i.1 + 1)
                } else {
                    i
                };
                let du = ((fx[(m.0 + 1, m.1)] - fx[m]) / dx +
                          (fy[(m.0, m.1 + 1)] - fy[m]) / dy) * -dt;
                let uc = solution.conserved[i];
                let u0 = block.initial_conserved[i];
                let (x, y)  = block.cell_centers[i];
                let sources = self.hydro.source_terms(&solver, uc, u0, x, y, dt, &two_body_state);

                ds.add_mut(&sources);
                uc + du + sources.total()
            });

            let ds = ds.mul(dx * dy);
            let de = ds.perturbation(time, solver.orbital_elements);

            BlockSolution{
                conserved: u1,
                integrated_source_terms: solution.integrated_source_terms.add(&ds),
                orbital_elements_change: solution.orbital_elements_change.add(&de),
            }
        };
        return s1;
    }
}








/**
 * The code below advances the state using the old message-passing
 * parallelization strategy based on channels. I would prefer to either
 * deprecate it, since it duplicates msot of the update scheme, and will
 * thus need to be kept in sync manually as the scheme evolves. The only
 * reason to retain it is for benchmarking purposes.
 */




// ============================================================================
fn advance_channels_internal_block<H: Hydrodynamics>(
    state:      BlockState<H::Conserved>,
    hydro:      H,
    block_data: &BlockData<H::Conserved>,
    solver:     &Solver,
    mesh:       &Mesh,
    sender:     &crossbeam::Sender<Array<H::Primitive, Ix2>>,
    receiver:   &crossbeam::Receiver<[[ArcArray<H::Primitive, Ix2>; 3]; 3]>,
    dt:         f64) -> BlockState<H::Conserved>
{
    let scheme = UpdateScheme::new(hydro);

    sender.send(scheme.compute_block_primitive(state.solution.conserved.clone())).unwrap();

    let solution = state.solution;

    let pe = ndarray_ops::extend_from_neighbor_arrays_2d(&receiver.recv().unwrap(), 2, 2, 2, 2);
    let (fx, fy) = scheme.compute_block_fluxes(&pe, block_data, solver, state.time);
    let s1 = scheme.compute_block_updated_solution(solution, fx.to_shared(), fy.to_shared(), block_data, solver, mesh, state.time, dt);

    BlockState::<H::Conserved>{
        time: state.time + dt,
        iteration: state.iteration + 1,
        solution: s1,
    }
}




// ============================================================================
fn advance_channels_internal<H: Hydrodynamics>(
    solution:   &mut BlockSolution<H::Conserved>,
    time:       f64,
    hydro:      H,
    block_data: &BlockData<H::Conserved>,
    solver:     &Solver,
    mesh:       &Mesh,
    sender:     &crossbeam::Sender<Array<H::Primitive, Ix2>>,
    receiver:   &crossbeam::Receiver<[[ArcArray<H::Primitive, Ix2>; 3]; 3]>,
    dt:         f64,
    fold:       usize)
{
    let update = |state| advance_channels_internal_block(state, hydro, block_data, solver, mesh, sender, receiver, dt);
    let mut state = BlockState {
        time: time,
        iteration: Rational64::new(0, 1),
        solution: solution.clone(),
    };

    for _ in 0..fold
    {
        state = solver.runge_kutta().advance(state, update);
    }
    *solution = state.solution;
}




// ============================================================================
pub fn advance_channels<H: Hydrodynamics>(
    state: &mut State<H::Conserved>,
    hydro: H,
    block_data: &Vec<BlockData<H::Conserved>>,
    mesh: &Mesh,
    solver: &Solver,
    dt: f64,
    fold: usize)
{
    if solver.need_flux_communication() {
        todo!("flux communication with message-passing parallelization");
    }
    let time = state.time;

    crossbeam::scope(|scope|
    {
        let mut receivers       = Vec::new();
        let mut senders         = Vec::new();
        let mut block_primitive = HashMap::new();

        for (solution, block) in state.solution.iter_mut().zip(block_data)
        {
            let (their_s, my_r) = crossbeam::channel::unbounded();
            let (my_s, their_r) = crossbeam::channel::unbounded();

            senders.push(my_s);
            receivers.push(my_r);

            scope.spawn(move |_| advance_channels_internal(solution, time, hydro, block, solver, mesh, &their_s, &their_r, dt, fold));
        }

        for _ in 0..fold
        {
            for _ in 0..solver.rk_order
            {
                for (block_data, r) in block_data.iter().zip(receivers.iter())
                {
                    block_primitive.insert(block_data.index, r.recv().unwrap().to_shared());
                }

                for (block_data, s) in block_data.iter().zip(senders.iter())
                {
                    s.send(mesh.neighbor_block_indexes(block_data.index).map_3by3(|i| block_primitive
                        .get(i)
                        .unwrap()
                        .clone()))
                    .unwrap();
                }
            }

            state.iteration += 1;
            state.time += dt;
        }
    }).unwrap();
}<|MERGE_RESOLUTION|>--- conflicted
+++ resolved
@@ -122,162 +122,7 @@
     }
 }
 
-
-
-
-// ============================================================================
-<<<<<<< HEAD
-#[derive(Clone)]
-pub struct Mesh
-{
-    pub num_blocks: usize,
-    pub block_size: usize,
-    pub domain_radius: f64,
-}
-
-impl Mesh
-{
-    pub fn block_length(&self) -> f64
-    {
-        2.0 * self.domain_radius / (self.num_blocks as f64)
-    }
-
-    pub fn block_start(&self, block_index: BlockIndex) -> (f64, f64)
-    {
-        (
-            -self.domain_radius + (block_index.0 as f64) * self.block_length(),
-            -self.domain_radius + (block_index.1 as f64) * self.block_length(),
-        )
-    }
-
-    pub fn block_vertices(&self, block_index: BlockIndex) -> (Array<f64, Ix1>, Array<f64, Ix1>)
-    {
-        let start = self.block_start(block_index);
-        let xv = Array::linspace(start.0, start.0 + self.block_length(), self.block_size + 1);
-        let yv = Array::linspace(start.1, start.1 + self.block_length(), self.block_size + 1);
-        (xv, yv)
-    }
-
-    pub fn cell_centers(&self, block_index: BlockIndex) -> Array<(f64, f64), Ix2>
-    {
-        use ndarray_ops::{adjacent_mean, cartesian_product2};
-        let (xv, yv) = self.block_vertices(block_index);
-        let xc = adjacent_mean(&xv, Axis(0));
-        let yc = adjacent_mean(&yv, Axis(0));
-        return cartesian_product2(xc, yc);
-    }
-
-    pub fn face_centers_x(&self, block_index: BlockIndex) -> Array<(f64, f64), Ix2>
-    {
-        use ndarray_ops::{adjacent_mean, cartesian_product2};
-        let (xv, yv) = self.block_vertices(block_index);
-        let yc = adjacent_mean(&yv, Axis(0));
-        return cartesian_product2(xv, yc);
-    }
-
-    pub fn face_centers_y(&self, block_index: BlockIndex) -> Array<(f64, f64), Ix2>
-    {
-        use ndarray_ops::{adjacent_mean, cartesian_product2};
-        let (xv, yv) = self.block_vertices(block_index);
-        let xc = adjacent_mean(&xv, Axis(0));
-        return cartesian_product2(xc, yv);
-    }
-
-    pub fn cell_spacing_x(&self) -> f64
-    {
-        self.block_length() / (self.block_size as f64)
-    }
-
-    pub fn cell_spacing_y(&self) -> f64
-    {
-        self.block_length() / (self.block_size as f64)
-    }
-
-    pub fn total_zones(&self) -> usize
-    {
-        self.num_blocks * self.num_blocks * self.block_size * self.block_size
-    }
-
-    pub fn block_indexes(&self) -> Vec<BlockIndex>
-    {
-        (0..self.num_blocks)
-        .map(|i| (0..self.num_blocks)
-        .map(move |j| (i, j)))
-        .flatten()
-        .collect()
-    }
-
-    pub fn neighbor_block_indexes(&self, block_index: BlockIndex) -> [[BlockIndex; 3]; 3]
-    {
-        let b = self.num_blocks;
-        let m = |i, j| (i % b, j % b);
-        let (i, j) = block_index;
-        [
-            [m(i + b - 1, j + b - 1), m(i + b - 1, j + b + 0), m(i + b - 0, j + b + 1)],
-            [m(i + b + 0, j + b - 1), m(i + b + 0, j + b + 0), m(i + b + 0, j + b + 1)],
-            [m(i + b + 1, j + b - 1), m(i + b + 1, j + b + 0), m(i + b + 1, j + b + 1)],
-        ]
-    }
-}
-
-
-
-
-// ============================================================================
-pub trait Hydrodynamics: Copy + Send
-{
-    type Conserved: Conserved;
-    type Primitive: Primitive;
-
-    fn plm_gradient(&self, theta: f64, a: &Self::Primitive, b: &Self::Primitive, c: &Self::Primitive) -> Self::Primitive;
-    fn to_primitive(&self, u: Self::Conserved) -> Self::Primitive;
-    fn to_conserved(&self, p: Self::Primitive) -> Self::Conserved;
-
-    fn source_terms(
-        &self,
-        solver: &Solver,
-        conserved: Self::Conserved,
-        background_conserved: Self::Conserved,
-        x: f64,
-        y: f64,
-        dt: f64,
-        two_body_state: &OrbitalState) -> ItemizedChange<Self::Conserved>;
-
-    fn intercell_flux<'a>(
-        &self,
-        solver: &Solver,
-        l: &CellData<'a, Self::Primitive>,
-        r: &CellData<'a, Self::Primitive>,
-        f: &(f64, f64),
-        two_body_state: &kepler_two_body::OrbitalState,
-        axis: Direction) -> Self::Conserved;
-}
-
-#[derive(Clone, Copy)]
-pub struct Isothermal {
-}
-
-#[derive(Clone, Copy)]
-pub struct Euler {
-    pub gamma_law_index: f64,
-}
-
-
-
-
-// ============================================================================
-impl Isothermal
-{
-    pub fn new() -> Self
-    {
-        Self{}
-    }
-}
-
-impl Hydrodynamics for Isothermal
-=======
 impl<C: Conserved> runge_kutta::WeightedAverage for BlockSolution<C>
->>>>>>> 05325eee
 {
     fn weighted_average(self, br: Rational64, s0: &Self) -> Self
     {
